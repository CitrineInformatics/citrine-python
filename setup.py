--- conflicted
+++ resolved
@@ -57,11 +57,7 @@
 
 
 setup(name='citrine',
-<<<<<<< HEAD
-      version='0.72.3',
-=======
-      version='0.73.0',
->>>>>>> d5c01804
+      version='0.73.1',
       url='http://github.com/CitrineInformatics/citrine-python',
       description='Python library for the Citrine Platform',
       author='Citrine Informatics',
