from setuptools import setup, find_packages
from setuptools.command.install import install
from setuptools.command.develop import develop
from setuptools.command.build_py import build_py
import sys
from os.path import join
from os import walk

STRIP_DIRS = ["src", "tests"]


def strip_file(file_path):
    from strip_hints import strip_file_to_string

    if file_path.endswith('.py'):
        stripped = strip_file_to_string(file_path, to_empty=True, only_assigns_and_defs=True)
        print(file_path)
        with open(file_path, 'w') as file_obj:
            file_obj.write(stripped)


def strip_all_hints(dirnames):
    print('stripping type annotations from: {}'.format(dirnames))
    for dirname in dirnames:
        for root, dirs, files in walk(dirname):
            for file_name in files:
                strip_file(join(root, file_name))


class PostInstallCommand(install):
    """Post-installation for installation mode"""
    def run(self):
        """Python version is constrained to [3.5, 4.0), so if the minor version is < 6,
        run the script to strip type hints"""
        if sys.version_info.minor < 6:
            strip_all_hints(STRIP_DIRS)
        install.run(self)


class PostDevelopCommand(develop):
    """Post-installation for develop mode"""
    def run(self):
        """Python version is constrained to [3.5, 4.0), so if the minor version is < 6,
        run the script to strip type hints"""
        if sys.version_info.minor < 6:
            strip_all_hints(STRIP_DIRS)
        develop.run(self)


class PreBuildCommand(build_py):
    """Pre-build command for build_py"""
    def run(self):
        """Strip out all variable declaration type hints since we create a single wheel file
        for all versions of Python 3 and Python 3.5 does not support these hints"""
        strip_all_hints(STRIP_DIRS)
        build_py.run(self)


setup(name='citrine',
<<<<<<< HEAD
      version='0.9.2',
=======
      version='0.14.0',
>>>>>>> 2329cb3d
      url='http://github.com/CitrineInformatics/citrine-python',
      description='Python library for the Citrine Platform',
      author='Andrew Millspaugh',
      author_email='amillspaugh@citrine.io',
      package_dir={'': 'src'},
      packages=find_packages(where='src'),
      install_requires=[
          "requests>=2.22.0,<3",
          "pyjwt>=1.7.1,<2",
          "arrow>=0.15.4,<0.16",
          "strip-hints>=0.1.8,<0.2",
          "taurus-citrine>=0.6.0,<0.7",
          "boto3>=1.9.226,<2",
          "botocore>=1.12.226,<2",
          "deprecation>=2.0.7,<3",
          "urllib3>=1.25.7,<2"
      ],
      cmdclass={
          'install': PostInstallCommand,
          'develop': PostDevelopCommand,
          'build_py': PreBuildCommand,
      }
)<|MERGE_RESOLUTION|>--- conflicted
+++ resolved
@@ -57,11 +57,7 @@
 
 
 setup(name='citrine',
-<<<<<<< HEAD
-      version='0.9.2',
-=======
-      version='0.14.0',
->>>>>>> 2329cb3d
+      version='0.14.1',
       url='http://github.com/CitrineInformatics/citrine-python',
       description='Python library for the Citrine Platform',
       author='Andrew Millspaugh',
