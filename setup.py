--- conflicted
+++ resolved
@@ -57,11 +57,7 @@
 
 
 setup(name='citrine',
-<<<<<<< HEAD
-      version='0.72.0',
-=======
-      version='0.73.1',
->>>>>>> 80e5c49b
+      version='0.74.0',
       url='http://github.com/CitrineInformatics/citrine-python',
       description='Python library for the Citrine Platform',
       author='Citrine Informatics',
