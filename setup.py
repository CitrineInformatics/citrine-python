--- conflicted
+++ resolved
@@ -57,11 +57,7 @@
 
 
 setup(name='citrine',
-<<<<<<< HEAD
-      version='0.14.1',
-=======
-      version='0.15.5',
->>>>>>> 7014c4cf
+      version='0.15.6',
       url='http://github.com/CitrineInformatics/citrine-python',
       description='Python library for the Citrine Platform',
       author='Andrew Millspaugh',
