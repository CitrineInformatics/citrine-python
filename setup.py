from setuptools import setup, find_packages
from setuptools.command.install import install
from setuptools.command.develop import develop
from setuptools.command.build_py import build_py
import sys
from os.path import join
from os import walk

STRIP_DIRS = ["src", "tests"]


def strip_file(file_path):
    from strip_hints import strip_file_to_string

    if file_path.endswith('.py'):
        stripped = strip_file_to_string(file_path, to_empty=True, only_assigns_and_defs=True)
        print(file_path)
        with open(file_path, 'w') as file_obj:
            file_obj.write(stripped)


def strip_all_hints(dirnames):
    print('stripping type annotations from: {}'.format(dirnames))
    for dirname in dirnames:
        for root, dirs, files in walk(dirname):
            for file_name in files:
                strip_file(join(root, file_name))


class PostInstallCommand(install):
    """Post-installation for installation mode"""
    def run(self):
        """Python version is constrained to [3.5, 4.0), so if the minor version is < 6,
        run the script to strip type hints"""
        if sys.version_info.minor < 6:
            strip_all_hints(STRIP_DIRS)
        install.run(self)


class PostDevelopCommand(develop):
    """Post-installation for develop mode"""
    def run(self):
        """Python version is constrained to [3.5, 4.0), so if the minor version is < 6,
        run the script to strip type hints"""
        if sys.version_info.minor < 6:
            strip_all_hints(STRIP_DIRS)
        develop.run(self)


class PreBuildCommand(build_py):
    """Pre-build command for build_py"""
    def run(self):
        """Strip out all variable declaration type hints since we create a single wheel file
        for all versions of Python 3 and Python 3.5 does not support these hints"""
        strip_all_hints(STRIP_DIRS)
        build_py.run(self)


setup(name='citrine',
<<<<<<< HEAD
      version='0.42.0',
=======
      version='0.43.4',
>>>>>>> 669ddfe3
      url='http://github.com/CitrineInformatics/citrine-python',
      description='Python library for the Citrine Platform',
      author='Citrine Informatics',
      package_dir={'': 'src'},
      packages=find_packages(where='src'),
      install_requires=[
          "requests>=2.22.0,<3",
          "pyjwt>=1.7.1,<2",
          "arrow>=0.15.4,<0.16",
          "strip-hints>=0.1.8,<0.2",
          "gemd>=0.9,<0.10",
          "boto3>=1.9.226,<2",
          "botocore>=1.12.226,<2",
          "deprecation>=2.0.7,<3",
          "urllib3>=1.25.7,<2"
      ],
      extras_require={
          "builders": [
              "pandas>=0.25,<2"
          ]
      },
      cmdclass={
          'install': PostInstallCommand,
          'develop': PostDevelopCommand,
          'build_py': PreBuildCommand,
      },
      classifiers=[
          'Programming Language :: Python :: 3',
          'Programming Language :: Python :: 3.5',
          'Programming Language :: Python :: 3.6',
          'Programming Language :: Python :: 3.7',
          'Programming Language :: Python :: 3.8',
      ],
)<|MERGE_RESOLUTION|>--- conflicted
+++ resolved
@@ -57,11 +57,7 @@
 
 
 setup(name='citrine',
-<<<<<<< HEAD
-      version='0.42.0',
-=======
-      version='0.43.4',
->>>>>>> 669ddfe3
+      version='0.44.0',
       url='http://github.com/CitrineInformatics/citrine-python',
       description='Python library for the Citrine Platform',
       author='Citrine Informatics',
