--- conflicted
+++ resolved
@@ -62,11 +62,7 @@
 
 
 setup(name='citrine',
-<<<<<<< HEAD
-      version='0.79.5',
-=======
-      version='0.80.0',
->>>>>>> 342d5f2c
+      version='0.80.1',
       url='http://github.com/CitrineInformatics/citrine-python',
       description='Python library for the Citrine Platform',
       long_description=long_description,
