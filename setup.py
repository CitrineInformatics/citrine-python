--- conflicted
+++ resolved
@@ -57,11 +57,7 @@
 
 
 setup(name='citrine',
-<<<<<<< HEAD
-      version='0.27.0',
-=======
-      version='0.26.1',
->>>>>>> 1f28940f
+      version='0.26.2',
       url='http://github.com/CitrineInformatics/citrine-python',
       description='Python library for the Citrine Platform',
       author='Citrine Informatics',
