--- conflicted
+++ resolved
@@ -57,11 +57,7 @@
 
 
 setup(name='citrine',
-<<<<<<< HEAD
-      version='0.9.2',
-=======
-      version='0.15.2',
->>>>>>> 7a48fb6d
+      version='0.15.3',
       url='http://github.com/CitrineInformatics/citrine-python',
       description='Python library for the Citrine Platform',
       author='Andrew Millspaugh',
