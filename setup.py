from setuptools import setup, find_packages
from setuptools.command.install import install
from setuptools.command.develop import develop
from setuptools.command.build_py import build_py
import sys
from os.path import join
from os import walk

STRIP_DIRS = ["src", "tests"]


def strip_file(file_path):
    from strip_hints import strip_file_to_string

    if file_path.endswith('.py'):
        stripped = strip_file_to_string(file_path, to_empty=True, only_assigns_and_defs=True)
        print(file_path)
        with open(file_path, 'w') as file_obj:
            file_obj.write(stripped)


def strip_all_hints(dirnames):
    print('stripping type annotations from: {}'.format(dirnames))
    for dirname in dirnames:
        for root, dirs, files in walk(dirname):
            for file_name in files:
                strip_file(join(root, file_name))


class PostInstallCommand(install):
    """Post-installation for installation mode"""
    def run(self):
        """Python version is constrained to [3.5, 4.0), so if the minor version is < 6,
        run the script to strip type hints"""
        if sys.version_info.minor < 6:
            strip_all_hints(STRIP_DIRS)
        install.run(self)


class PostDevelopCommand(develop):
    """Post-installation for develop mode"""
    def run(self):
        """Python version is constrained to [3.5, 4.0), so if the minor version is < 6,
        run the script to strip type hints"""
        if sys.version_info.minor < 6:
            strip_all_hints(STRIP_DIRS)
        develop.run(self)


class PreBuildCommand(build_py):
    """Pre-build command for build_py"""
    def run(self):
        """Strip out all variable declaration type hints since we create a single wheel file
        for all versions of Python 3 and Python 3.5 does not support these hints"""
        strip_all_hints(STRIP_DIRS)
        build_py.run(self)


setup(name='citrine',
<<<<<<< HEAD
      version='0.49.0',
=======
      version='0.54.0',
>>>>>>> 03cf6774
      url='http://github.com/CitrineInformatics/citrine-python',
      description='Python library for the Citrine Platform',
      author='Citrine Informatics',
      package_dir={'': 'src'},
      packages=find_packages(where='src'),
      install_requires=[
          "requests>=2.22.0,<3",
          "pyjwt>=1.7.1,<2",
          "arrow>=0.15.4,<0.16",
          "strip-hints>=0.1.8,<0.2",
          "gemd>=0.12,<0.13",
          "boto3>=1.9.226,<2",
          "botocore>=1.12.226,<2",
          "deprecation>=2.0.7,<3",
          "urllib3>=1.25.7,<2"
      ],
      extras_require={
          "builders": [
              "pandas>=0.25,<2"
          ]
      },
      cmdclass={
          'install': PostInstallCommand,
          'develop': PostDevelopCommand,
          'build_py': PreBuildCommand,
      },
      classifiers=[
          'Programming Language :: Python :: 3',
          'Programming Language :: Python :: 3.5',
          'Programming Language :: Python :: 3.6',
          'Programming Language :: Python :: 3.7',
          'Programming Language :: Python :: 3.8',
      ],
)<|MERGE_RESOLUTION|>--- conflicted
+++ resolved
@@ -57,11 +57,8 @@
 
 
 setup(name='citrine',
-<<<<<<< HEAD
       version='0.49.0',
-=======
-      version='0.54.0',
->>>>>>> 03cf6774
+      version='0.55.0',
       url='http://github.com/CitrineInformatics/citrine-python',
       description='Python library for the Citrine Platform',
       author='Citrine Informatics',
