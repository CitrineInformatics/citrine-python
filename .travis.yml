language: python
dist: bionic
python:
- '3.7'
- '3.8'
- '3.9'
- '3.10'
- '3.11'
env:
    - UPGRADES="-U gemd pandas arrow urllib3 requests pytest boto3"
    - UPGRADES=""
install:
- pip install --only-binary ':all:' -r requirements.txt
- pip install --only-binary ':all:' -r test_requirements.txt
- pip install --only-binary ':all:' $UPGRADES -e .
script:
<<<<<<< HEAD
- ./scripts/run_pytest.sh
- flake8 src
- derp src src/citrine/__version__.py
=======
- bash scripts/run_tests.sh
>>>>>>> 40c245bf
- cd docs; make html; cd ..;
- touch ./docs/_build/html/.nojekyll
deploy:
- provider: pages
  skip_cleanup: true
  github_token: "$GH_SECRET_TOKEN"
  keep_history: true
  local_dir: "./docs/_build/html/"
  on:
    tags: true
    python: '3.10' # only need this to run once
    env: PIP_UPDATE="-U"
- provider: pypi
  user: CitrineInformatics
  password: "$PYPI_PASSWORD"
  distributions: sdist bdist_wheel
  skip_existing: true
  on:
    tags: true<|MERGE_RESOLUTION|>--- conflicted
+++ resolved
@@ -1,42 +1,36 @@
 language: python
 dist: bionic
 python:
-- '3.7'
-- '3.8'
-- '3.9'
-- '3.10'
-- '3.11'
+  - '3.7'
+  - '3.8'
+  - '3.9'
+  - '3.10'
+  - '3.11'
 env:
-    - UPGRADES="-U gemd pandas arrow urllib3 requests pytest boto3"
-    - UPGRADES=""
+  - UPGRADES="-U gemd pandas arrow urllib3 requests pytest boto3"
+  - UPGRADES=""
 install:
-- pip install --only-binary ':all:' -r requirements.txt
-- pip install --only-binary ':all:' -r test_requirements.txt
-- pip install --only-binary ':all:' $UPGRADES -e .
+  - pip install --only-binary ':all:' -r requirements.txt
+  - pip install --only-binary ':all:' -r test_requirements.txt
+  - pip install --only-binary ':all:' $UPGRADES -e .
 script:
-<<<<<<< HEAD
-- ./scripts/run_pytest.sh
-- flake8 src
-- derp src src/citrine/__version__.py
-=======
-- bash scripts/run_tests.sh
->>>>>>> 40c245bf
-- cd docs; make html; cd ..;
-- touch ./docs/_build/html/.nojekyll
+  - bash scripts/run_tests.sh
+  - cd docs; make html; cd ..;
+  - touch ./docs/_build/html/.nojekyll
 deploy:
-- provider: pages
-  skip_cleanup: true
-  github_token: "$GH_SECRET_TOKEN"
-  keep_history: true
-  local_dir: "./docs/_build/html/"
-  on:
-    tags: true
-    python: '3.10' # only need this to run once
-    env: PIP_UPDATE="-U"
-- provider: pypi
-  user: CitrineInformatics
-  password: "$PYPI_PASSWORD"
-  distributions: sdist bdist_wheel
-  skip_existing: true
-  on:
-    tags: true+  - provider: pages
+    skip_cleanup: true
+    github_token: "$GH_SECRET_TOKEN"
+    keep_history: true
+    local_dir: "./docs/_build/html/"
+    on:
+      tags: true
+      python: '3.10' # only need this to run once
+      env: PIP_UPDATE="-U"
+  - provider: pypi
+    user: CitrineInformatics
+    password: "$PYPI_PASSWORD"
+    distributions: sdist bdist_wheel
+    skip_existing: true
+    on:
+      tags: true