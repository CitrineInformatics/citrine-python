"""Tests for citrine.informatics.predictors."""
import uuid
import pytest
import mock

from citrine.informatics.data_sources import GemTableDataSource
from citrine.informatics.descriptors import RealDescriptor, IntegerDescriptor, \
    MolecularStructureDescriptor, FormulationDescriptor, ChemicalFormulaDescriptor, \
    CategoricalDescriptor, FormulationKey
from citrine.informatics.predictors import *
from citrine.informatics.predictors.single_predict_request import SinglePredictRequest
from citrine.informatics.predictors.single_prediction import SinglePrediction
from citrine.informatics.design_candidate import DesignMaterial

from tests.utils.factories import PredictorEntityDataFactory, PredictorDataDataFactory


w = IntegerDescriptor("w", lower_bound=0, upper_bound=100)
x = RealDescriptor("x", lower_bound=0, upper_bound=100, units="")
y = RealDescriptor("y", lower_bound=0, upper_bound=100, units="")
z = RealDescriptor("z", lower_bound=0, upper_bound=100, units="")
density = RealDescriptor('density', lower_bound=0, upper_bound=100, units='g/cm^3')
shear_modulus = RealDescriptor('Property~Shear modulus', lower_bound=0, upper_bound=100, units='GPa')
youngs_modulus = RealDescriptor('Property~Young\'s modulus', lower_bound=0, upper_bound=100, units='GPa')
poissons_ratio = RealDescriptor('Property~Poisson\'s ratio', lower_bound=-1, upper_bound=0.5, units='')
chain_type = CategoricalDescriptor('Chain Type', categories={'Gaussian Coil', 'Rigid Rod', 'Worm-like'})
flat_formulation = FormulationDescriptor.flat()
water_quantity = RealDescriptor('water quantity', lower_bound=0, upper_bound=1, units="")
salt_quantity = RealDescriptor('salt quantity', lower_bound=0, upper_bound=1, units="")
data_source = GemTableDataSource(table_id=uuid.UUID('e5c51369-8e71-4ec6-b027-1f92bdc14762'), table_version=0)
formulation_data_source = GemTableDataSource(table_id=uuid.UUID('6894a181-81d2-4304-9dfa-a6c5b114d8bc'), table_version=0)


def build_predictor_data(instance):
    return dict(
        name=instance.get("name"),
        description=instance.get("description"),
        instance=instance
    )


def build_predictor_entity(data):
    user = str(uuid.uuid4())
    time = '2020-04-23T15:46:26Z'
    return dict(
        id=str(uuid.uuid4()),
        data=data,
        metadata=dict(
            status=dict(
                name='READY',
                info=[]
            ),
            created=dict(
                user=user,
                time=time
            ),
            updated=dict(
                user=user,
                time=time
            )
        )
    )


@pytest.fixture
def molecule_featurizer() -> MolecularStructureFeaturizer:
    return MolecularStructureFeaturizer(
        name="Molecule featurizer",
        description="description",
        input_descriptor=MolecularStructureDescriptor("SMILES"),
        features=["all"],
        excludes=["standard"]
    )


@pytest.fixture
def chemical_featurizer() -> ChemicalFormulaFeaturizer:
    return ChemicalFormulaFeaturizer(
        name="Chemical featurizer",
        description="description",
        input_descriptor=ChemicalFormulaDescriptor("formula"),
        features=["standard"],
        excludes=None,
        powers=[1, 2]
    )


@pytest.fixture
def auto_ml() -> AutoMLPredictor:
    return AutoMLPredictor(
        name='AutoML Predictor',
        description='Predicts z from inputs w and x',
        inputs=[w, x],
        outputs=[z]
    )


@pytest.fixture
def auto_ml_no_outputs() -> AutoMLPredictor:
    return AutoMLPredictor(
        name='AutoML Predictor',
        description='Predicts z from inputs w and x',
        inputs=[w, x],
        outputs=[]
    )


@pytest.fixture
def auto_ml_multiple_outputs() -> AutoMLPredictor:
    return AutoMLPredictor(
        name='AutoML Predictor',
        description='Predicts z from inputs w and x',
        inputs=[w, x],
        outputs=[z, y]
    )


@pytest.fixture
def graph_predictor() -> GraphPredictor:
    """Build a GraphPredictor for testing."""
    return GraphPredictor(
        name='Graph predictor',
        description='description',
        predictors=[uuid.uuid4(), uuid.uuid4()],
        training_data=[data_source, formulation_data_source]
    )


@pytest.fixture
def expression_predictor() -> ExpressionPredictor:
    """Build an ExpressionPredictor for testing."""
    return ExpressionPredictor(
        name='Expression predictor',
        description='Computes shear modulus from Youngs modulus and Poissons ratio',
        expression='Y / (2 * (1 + v))',
        output=shear_modulus,
        aliases={
            'Y': youngs_modulus,
            'v': poissons_ratio
        })


@pytest.fixture
def ing_to_formulation_predictor() -> IngredientsToFormulationPredictor:
    """Build an IngredientsToFormulationPredictor for testing."""
    return IngredientsToFormulationPredictor(
        name='Ingredients to formulation predictor',
        description='Constructs a mixture from ingredient quantities',
        id_to_quantity={
            'water': water_quantity,
            'salt': salt_quantity
        },
        labels={
            'solvent': {'water'},
            'solute': {'salt'}
        }
    )


@pytest.fixture
def mean_property_predictor() -> MeanPropertyPredictor:
    """Build a mean property predictor for testing."""
    return MeanPropertyPredictor(
        name='Mean property predictor',
        description='Computes mean ingredient properties',
        input_descriptor=flat_formulation,
        properties=[density, chain_type],
        p=2.5,
        impute_properties=True,
        default_properties={'density': 1.0, 'Chain Type': 'Gaussian Coil'},
        label='solvent'
    )


@pytest.fixture
def simple_mixture_predictor() -> SimpleMixturePredictor:
    """Build a simple mixture predictor for testing."""
    return SimpleMixturePredictor(
        name='Simple mixture predictor',
        description='Computes mean ingredient properties',
<<<<<<< HEAD
        input_descriptor=formulation,
        output_descriptor=formulation_output
=======
        training_data=[formulation_data_source]
>>>>>>> 9b7189ec
    )


@pytest.fixture
def label_fractions_predictor() -> LabelFractionsPredictor:
    """Build a label fractions predictor for testing"""
    return LabelFractionsPredictor(
        name='Label fractions predictor',
        description='Compute relative proportions of labeled ingredients',
        input_descriptor=flat_formulation,
        labels={'solvent'}
    )


@pytest.fixture
def ingredient_fractions_predictor() -> IngredientFractionsPredictor:
    """Build a Ingredient Fractions predictor for testing."""
    return IngredientFractionsPredictor(
        name='Ingredient fractions predictor',
        description='Computes total ingredient fractions',
        input_descriptor=flat_formulation,
        ingredients={"Green Paste", "Blue Paste"}
    )


def test_simple_report(auto_ml):
    """Ensures we get a report from a simple predictor post_build call"""
    with pytest.raises(ValueError):
        # without a project or session, this should error
        assert auto_ml.report is None
    session = mock.Mock()
    session.get_resource.return_value = dict(status='OK', report=dict(descriptors=[], models=[]), uid=str(uuid.uuid4()))
    auto_ml._session = session
    auto_ml._project_id = uuid.uuid4()
    auto_ml.uid = uuid.uuid4()
    auto_ml.version = 2
    assert auto_ml.report is not None
    assert session.get_resource.call_count == 1
    assert auto_ml.report.status == 'OK'


def test_graph_initialization(graph_predictor):
    """Make sure the correct fields go to the correct places for a graph predictor."""
    assert graph_predictor.name == 'Graph predictor'
    assert graph_predictor.description == 'description'
    assert len(graph_predictor.predictors) == 2
    assert graph_predictor.training_data == [data_source, formulation_data_source]
    assert str(graph_predictor) == '<GraphPredictor \'Graph predictor\'>'


def test_expression_initialization(expression_predictor):
    """Make sure the correct fields go to the correct places for an expression predictor."""
    assert expression_predictor.name == 'Expression predictor'
    assert expression_predictor.output.key == 'Property~Shear modulus'
    assert expression_predictor.expression == 'Y / (2 * (1 + v))'
    assert expression_predictor.aliases == {'Y': youngs_modulus, 'v': poissons_ratio}
    assert str(expression_predictor) == '<ExpressionPredictor \'Expression predictor\'>'


def test_molecule_featurizer(molecule_featurizer):
    assert molecule_featurizer.name == "Molecule featurizer"
    assert molecule_featurizer.description == "description"
    assert molecule_featurizer.input_descriptor == MolecularStructureDescriptor("SMILES")
    assert molecule_featurizer.features == ["all"]
    assert molecule_featurizer.excludes == ["standard"]

    assert str(molecule_featurizer) == "<MolecularStructureFeaturizer 'Molecule featurizer'>"

    assert molecule_featurizer.dump() == PredictorDataDataFactory(instance={
            'name': 'Molecule featurizer',
            'description': 'description',
            'descriptor': {'descriptor_key': 'SMILES', 'type': 'Organic'},
            'features': ['all'],
            'excludes': ['standard'],
            'type': 'MoleculeFeaturizer'
        })


def test_chemical_featurizer(chemical_featurizer):
    assert chemical_featurizer.name == "Chemical featurizer"
    assert chemical_featurizer.description == "description"
    assert chemical_featurizer.input_descriptor == ChemicalFormulaDescriptor("formula")
    assert chemical_featurizer.features == ["standard"]
    assert chemical_featurizer.excludes == []
    assert chemical_featurizer.powers == [1, 2]

    assert str(chemical_featurizer) == "<ChemicalFormulaFeaturizer 'Chemical featurizer'>"

    assert chemical_featurizer.dump() == PredictorDataDataFactory(instance={
        'name': 'Chemical featurizer',
        'description': 'description',
        'input': ChemicalFormulaDescriptor("formula").dump(),
        'features': ['standard'],
        'excludes': [],
        'powers': [1, 2],
        'type': 'ChemicalFormulaFeaturizer'
    })


def test_auto_ml(auto_ml):
    assert auto_ml.name == "AutoML Predictor"
    assert auto_ml.description == "Predicts z from inputs w and x"
    assert auto_ml.inputs == [w, x]
    assert auto_ml.dump()['instance']['outputs'] == [z.dump()]

    assert str(auto_ml) == "<AutoMLPredictor 'AutoML Predictor'>"

    built = AutoMLPredictor.build(PredictorEntityDataFactory(data=auto_ml.dump()))
    assert built.outputs == [z]
    assert built.dump()['instance']['outputs'] == [z.dump()]


def test_auto_ml_no_outputs(auto_ml_no_outputs):
    assert auto_ml_no_outputs.outputs == []
    assert auto_ml_no_outputs.dump()['instance']['outputs'] == []

    built = AutoMLPredictor.build(PredictorEntityDataFactory(data=auto_ml_no_outputs.dump()))
    assert built.outputs == []
    assert built.dump()['instance']['outputs'] == []


def test_auto_ml_estimators():
    # Check an empty set is coerced to RF default
    empty_aml = AutoMLPredictor(
        name="",
        description="",
        inputs=[x],
        outputs=[y],
        estimators={}
    )
    assert empty_aml.estimators == {AutoMLEstimator.RANDOM_FOREST}

    # Check passing invalid strings leads to an error
    with pytest.raises(ValueError):
        AutoMLPredictor(
            name="",
            description="",
            inputs=[x],
            outputs=[y],
            estimators={"pancakes"}
        )


def test_auto_ml_multiple_outputs(auto_ml_multiple_outputs):
    assert auto_ml_multiple_outputs.outputs == [z, y]
    assert auto_ml_multiple_outputs.dump()['instance']['outputs'] == [z.dump(), y.dump()]

    built = AutoMLPredictor.build(PredictorEntityDataFactory(data=auto_ml_multiple_outputs.dump()))
    assert built.outputs == [z, y]
    assert built.dump()['instance']['outputs'] == [z.dump(), y.dump()]


def test_ing_to_formulation_initialization(ing_to_formulation_predictor):
    """Make sure the correct fields go to the correct places for an ingredients to formulation predictor."""
    assert ing_to_formulation_predictor.name == 'Ingredients to formulation predictor'
    assert ing_to_formulation_predictor.output.key == FormulationKey.HIERARCHICAL.value
    assert ing_to_formulation_predictor.id_to_quantity == {'water': water_quantity, 'salt': salt_quantity}
    assert ing_to_formulation_predictor.labels == {'solvent': {'water'}, 'solute': {'salt'}}
    expected_str = f'<IngredientsToFormulationPredictor \'{ing_to_formulation_predictor.name}\'>'
    assert str(ing_to_formulation_predictor) == expected_str


def test_mean_property_initialization(mean_property_predictor):
    """Make sure the correct fields go to the correct places for a mean property predictor."""
    assert mean_property_predictor.name == 'Mean property predictor'
    assert mean_property_predictor.input_descriptor.key == FormulationKey.FLAT.value
    assert mean_property_predictor.properties == [density, chain_type]
    assert mean_property_predictor.p == 2.5
    assert mean_property_predictor.impute_properties == True
    assert mean_property_predictor.default_properties == {'density': 1.0, 'Chain Type': 'Gaussian Coil'}
    assert mean_property_predictor.label == 'solvent'
    expected_str = '<MeanPropertyPredictor \'Mean property predictor\'>'
    assert str(mean_property_predictor) == expected_str


def test_mean_property_round_robin(mean_property_predictor):
    """Make sure that the MPP can be de/serialized appropriately."""
    data = PredictorEntityDataFactory(data=mean_property_predictor.dump())
    new_mpp = MeanPropertyPredictor.build(data)
    real_props = [d for d in new_mpp.properties if isinstance(d, RealDescriptor)]
    cat_props = [d for d in new_mpp.properties if isinstance(d, CategoricalDescriptor)]
    assert len(new_mpp.properties) == 2
    assert len(real_props) == 1
    assert len(cat_props) == 1


def test_label_fractions_property_initialization(label_fractions_predictor):
    """Make sure the correct fields go to the correct places for a label fraction predictor."""
    assert label_fractions_predictor.name == 'Label fractions predictor'
    assert label_fractions_predictor.input_descriptor.key == FormulationKey.FLAT.value
    assert label_fractions_predictor.labels == {'solvent'}
    expected_str = '<LabelFractionsPredictor \'Label fractions predictor\'>'
    assert str(label_fractions_predictor) == expected_str


def test_simple_mixture_predictor_initialization(simple_mixture_predictor):
    """Make sure the correct fields go to the correct places for a simple mixture predictor."""
    assert simple_mixture_predictor.name == 'Simple mixture predictor'
    assert simple_mixture_predictor.input_descriptor.key == FormulationKey.HIERARCHICAL.value
    assert simple_mixture_predictor.output_descriptor.key == FormulationKey.FLAT.value
    expected_str = '<SimpleMixturePredictor \'Simple mixture predictor\'>'
    assert str(simple_mixture_predictor) == expected_str


def test_ingredient_fractions_property_initialization(ingredient_fractions_predictor):
    """Make sure the correct fields go to the correct places for an ingredient fractions predictor."""
    assert ingredient_fractions_predictor.name == 'Ingredient fractions predictor'
    assert ingredient_fractions_predictor.input_descriptor.key == FormulationKey.FLAT.value
    assert ingredient_fractions_predictor.ingredients == {"Green Paste", "Blue Paste"}
    expected_str = '<IngredientFractionsPredictor \'Ingredient fractions predictor\'>'
    assert str(ingredient_fractions_predictor) == expected_str


def test_status(valid_label_fractions_predictor_data, auto_ml):
    """Ensure we can check the status of predictor validation."""
    # A locally built predictor should be "False" for all status checks
    assert not auto_ml.in_progress() and not auto_ml.failed() and not auto_ml.succeeded()
    # A deserialized predictor should have the correct status
    predictor = LabelFractionsPredictor.build(valid_label_fractions_predictor_data)
    assert predictor.succeeded() and not predictor.in_progress() and not predictor.failed()


def test_single_predict(graph_predictor):
    """Ensures we get a prediction back from a simple predict call"""
    session = mock.Mock()
    graph_predictor._project_id = uuid.uuid4()
    graph_predictor.uid = uuid.uuid4()
    graph_predictor.version = 2
    material_data = {'vars':
                     {'X': {'m': 1.1, 's': 0.1, 'type': 'R'},
                      'Y': {'m': 2.2, 's': 0.2, 'type': 'R'}}}
    material = DesignMaterial.build(material_data)
    request = SinglePredictRequest(uuid.uuid4(), list(), material)
    prediction_in = SinglePrediction(request.material_id, list(), material)
    session.post_resource.return_value = prediction_in.dump()
    graph_predictor._session = session
    prediction_out = graph_predictor.predict(request)
    assert prediction_out.dump() == prediction_in.dump()
    assert session.post_resource.call_count == 1


<<<<<<< HEAD
def test_deprecated_training_data():
    with pytest.warns(DeprecationWarning):
        AutoMLPredictor(
            name="AutoML",
            description="",
            inputs=[x, y],
            outputs=[z],
            training_data=[data_source]
        )

    with pytest.warns(DeprecationWarning):
        MeanPropertyPredictor(
            name="SimpleMixture",
            description="",
            input_descriptor=formulation,
            properties=[x, y, z],
            p=1.0,
            impute_properties=True,
            training_data=[data_source]
=======
def test_formulation_deprecations():
    with pytest.warns(DeprecationWarning):
        SimpleMixturePredictor(
            name="Warning",
            description="Description",
            input_descriptor=FormulationDescriptor.hierarchical(),
            output_descriptor=FormulationDescriptor.flat()
        )
    with pytest.warns(DeprecationWarning):
        IngredientsToFormulationPredictor(
            name="Warning",
            description="Description",
            output=FormulationDescriptor.hierarchical(),
            id_to_quantity={},
            labels={}
>>>>>>> 9b7189ec
        )<|MERGE_RESOLUTION|>--- conflicted
+++ resolved
@@ -178,12 +178,6 @@
     return SimpleMixturePredictor(
         name='Simple mixture predictor',
         description='Computes mean ingredient properties',
-<<<<<<< HEAD
-        input_descriptor=formulation,
-        output_descriptor=formulation_output
-=======
-        training_data=[formulation_data_source]
->>>>>>> 9b7189ec
     )
 
 
@@ -425,7 +419,6 @@
     assert session.post_resource.call_count == 1
 
 
-<<<<<<< HEAD
 def test_deprecated_training_data():
     with pytest.warns(DeprecationWarning):
         AutoMLPredictor(
@@ -440,12 +433,21 @@
         MeanPropertyPredictor(
             name="SimpleMixture",
             description="",
-            input_descriptor=formulation,
+            input_descriptor=flat_formulation,
             properties=[x, y, z],
             p=1.0,
             impute_properties=True,
             training_data=[data_source]
-=======
+        )
+
+    with pytest.warns(DeprecationWarning):
+        SimpleMixturePredictor(
+            name="Warning",
+            description="Description",
+            training_data=[data_source]
+        )
+
+
 def test_formulation_deprecations():
     with pytest.warns(DeprecationWarning):
         SimpleMixturePredictor(
@@ -461,5 +463,4 @@
             output=FormulationDescriptor.hierarchical(),
             id_to_quantity={},
             labels={}
->>>>>>> 9b7189ec
         )