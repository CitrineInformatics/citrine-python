import random
import uuid
from copy import deepcopy

import pytest

from citrine.informatics.predictors import AutoMLEstimator
from citrine.resources.status_detail import StatusDetail, StatusLevelEnum
from tests.utils.factories import (PredictorEntityDataFactory, PredictorDataDataFactory,
                                   PredictorMetadataDataFactory, StatusDataFactory)


def build_predictor_entity(instance, status_name="READY", status_detail=[]):
    user = str(uuid.uuid4())
    time = '2020-04-23T15:46:26Z'
    return dict(
        id=str(uuid.uuid4()),
        data=dict(
            name=instance.get("name"),
            description=instance.get("description"),
            instance=instance
        ),
        metadata=dict(
            status=dict(
                name=status_name,
                detail=status_detail
            ),
            created=dict(
                user=user,
                time=time
            ),
            updated=dict(
                user=user,
                time=time
            )
        )
    )


@pytest.fixture
def valid_product_design_space_data():
    """Produce valid product design space data."""
    from citrine.informatics.descriptors import FormulationDescriptor
    return dict(
        module_type='DESIGN_SPACE',
        status='VALIDATING',
        status_detail=[],
        archived=False,
        display_name='my design space',
        id=str(uuid.uuid4()),
        config=dict(
            type='ProductDesignSpace',
            name='my design space',
            description='does some things',
            subspaces=[
                dict(
                    module_type='DESIGN_SPACE',
                    status='READY',
                    status_detail=[],
                    id=str(uuid.uuid4()),
                    archived=False,
                    name='first subspace',
                    instance=dict(
                        type='FormulationDesignSpace',
                        name='first subspace',
                        description='',
                        formulation_descriptor=FormulationDescriptor.hierarchical().dump(),
                        ingredients=['foo'],
                        labels={'bar': {'foo'}},
                        constraints=[],
                        resolution=0.1
                    )
                ),
                dict(
                    module_type='DESIGN_SPACE',
                    status='CREATED',
                    status_detail=[],
                    id=None,
                    archived=False,
                    name='second subspace',
                    instance=dict(
                        type='FormulationDesignSpace',
                        name='second subspace',
                        description='formulates some things',
                        formulation_descriptor=FormulationDescriptor.hierarchical().dump(),
                        ingredients=['baz'],
                        labels={},
                        constraints=[],
                        resolution=0.1
                    )
                )
            ],
            dimensions=[
                dict(
                    type='ContinuousDimension',
                    descriptor=dict(
                        type='Real',
                        descriptor_key='alpha',
                        units='',
                        lower_bound=5.0,
                        upper_bound=10.0,
                    ),
                    lower_bound=6.0,
                    upper_bound=7.0
                ),
                dict(
                    type='EnumeratedDimension',
                    descriptor=dict(
                        type='Categorical',
                        descriptor_key='color',
                        descriptor_values=['blue', 'green', 'red'],
                    ),
                    list=['red']
                )
            ]
        )
    )


@pytest.fixture
def old_valid_product_design_space_data(valid_product_design_space_data):
    """Produce old valid product design space data (no subspaces, different type hint)."""
    ret = deepcopy(valid_product_design_space_data)
    del ret['config']['subspaces']
    ret['config']['type'] = 'Univariate'
    return ret


@pytest.fixture
def valid_enumerated_design_space_data():
    """Produce valid enumerated design space data."""
    return dict(
        module_type='DESIGN_SPACE',
        status='VALIDATING',
        status_detail=[],
        archived=True,
        display_name='my enumerated design space',
        id=str(uuid.uuid4()),
        config=dict(
            type='EnumeratedDesignSpace',
            name='my enumerated design space',
            description='enumerates some things',
            descriptors=[
                dict(
                    type='Real',
                    descriptor_key='x',
                    units='',
                    lower_bound=1.0,
                    upper_bound=2.0,
                ),
                dict(
                    type='Categorical',
                    descriptor_key='color',
                    descriptor_values=['blue', 'green', 'red'],
                ),
                dict(
                    type='Inorganic',
                    descriptor_key='formula'
                )
            ],
            data=[
                dict(x=1, color='red', formula='C44H54Si2'),
                dict(x=2.0, color='green', formula='V2O3')
            ]
        )
    )



@pytest.fixture
def valid_formulation_design_space_data():
    """Produce valid formulation design space data."""
    from citrine.informatics.constraints import IngredientCountConstraint
    from citrine.informatics.descriptors import FormulationDescriptor
    descriptor = FormulationDescriptor.hierarchical()
    constraint = IngredientCountConstraint(formulation_descriptor=descriptor, min=0, max=1)
    return dict(
        module_type='DESIGN_SPACE',
        status='VALIDATING',
        status_detail=[],
        archived=True,
        display_name='formulation design space',
        id=str(uuid.uuid4()),
        config=dict(
            type='FormulationDesignSpace',
            name='formulation design space',
            description='formulates some things',
            formulation_descriptor=descriptor.dump(),
            ingredients=['foo'],
            labels={'bar': ['foo']},
            constraints=[constraint.dump()],
            resolution=0.1
        )
    )


@pytest.fixture()
def valid_gem_data_source_dict():
    return {
        "type": "hosted_table_data_source",
        "table_id": 'e5c51369-8e71-4ec6-b027-1f92bdc14762',
        "table_version": 2
    }


@pytest.fixture
def valid_auto_ml_predictor_data(valid_gem_data_source_dict):
    """Produce valid data used for tests."""
    from citrine.informatics.descriptors import RealDescriptor
    x = RealDescriptor("x", lower_bound=0, upper_bound=100, units="")
    z = RealDescriptor("z", lower_bound=0, upper_bound=100, units="")
    instance = dict(
        type='AutoML',
        name='AutoML predictor',
        description='Predicts z from input x',
        inputs=[x.dump()],
        outputs=[z.dump()],
        estimators=[AutoMLEstimator.RANDOM_FOREST.value],
        training_data=[]
    )
    return PredictorEntityDataFactory(data=PredictorDataDataFactory(instance=instance))


@pytest.fixture
def valid_graph_predictor_data():
    """Produce valid data used for tests."""
    from citrine.informatics.data_sources import GemTableDataSource
    from citrine.informatics.descriptors import RealDescriptor
    instance = dict(
        type='Graph',
        name='Graph predictor',
        description='description',
        predictors=[
            str(uuid.uuid4()),
            dict(
                type='AnalyticExpression',
                name='Expression predictor',
                description='mean of 2 outputs',
                expression='(X + Y)/2',
                output=RealDescriptor(
                    'Property~Some metric', lower_bound=0, upper_bound=1000, units='W'
                ).dump(),
                aliases={
                    "Property~X": RealDescriptor("X", lower_bound=0, upper_bound=1000, units='').dump(),
                    "Property~Y": RealDescriptor("Y", lower_bound=0, upper_bound=1000, units='').dump()
                }
            )
        ],
        training_data=[GemTableDataSource(table_id=uuid.uuid4(), table_version=0).dump()]
    )
    return PredictorEntityDataFactory(data=PredictorDataDataFactory(instance=instance))


# The server only returns hydrated graphs (i.e. all predictor UUIDs resolved).
# As such, this just strips out any UUIDs from predictors list.
@pytest.fixture
def valid_graph_predictor_data_response(valid_graph_predictor_data):
    graph_data_response = deepcopy(valid_graph_predictor_data)
    for index, predictor_input in enumerate(valid_graph_predictor_data["data"]["instance"]["predictors"]):
        if isinstance(predictor_input, str):
            del graph_data_response["data"]["instance"]["predictors"][index]
    return graph_data_response


@pytest.fixture
def valid_deprecated_expression_predictor_data():
    """Produce valid data used for tests."""
    from citrine.informatics.descriptors import RealDescriptor
    shear_modulus = RealDescriptor('Property~Shear modulus', lower_bound=0, upper_bound=100, units='GPa')
    instance = dict(
        type='Expression',
        name='Expression predictor',
        description='Computes shear modulus from Youngs modulus and Poissons ratio',
        expression='Y / (2 * (1 + v))',
        output=shear_modulus.dump(),
        aliases={
            'Y': "Property~Young's modulus",
            'v': "Property~Poisson's ratio",
        }
    )
    return PredictorEntityDataFactory(data=PredictorDataDataFactory(instance=instance))


@pytest.fixture
def valid_expression_predictor_data():
    """Produce valid data used for tests."""
    from citrine.informatics.descriptors import RealDescriptor
    shear_modulus = RealDescriptor('Property~Shear modulus', lower_bound=0, upper_bound=100, units='GPa')
    youngs_modulus = RealDescriptor('Property~Young\'s modulus', lower_bound=0, upper_bound=100, units='GPa')
    poissons_ratio = RealDescriptor('Property~Poisson\'s ratio', lower_bound=-1, upper_bound=0.5, units='')
    instance = dict(
        type='AnalyticExpression',
        name='Expression predictor',
        description='Computes shear modulus from Youngs modulus and Poissons ratio',
        expression='Y / (2 * (1 + v))',
        output=shear_modulus.dump(),
        aliases={
            'Y': youngs_modulus.dump(),
            'v': poissons_ratio.dump(),
        }
    )
    return PredictorEntityDataFactory(data=PredictorDataDataFactory(instance=instance))


@pytest.fixture
def valid_predictor_report_data(example_categorical_pva_metrics, example_f1_metrics):
    """Produce valid data used for tests."""
    from citrine.informatics.descriptors import RealDescriptor
    x = RealDescriptor("x", lower_bound=0, upper_bound=1, units="")
    y = RealDescriptor("y", lower_bound=0, upper_bound=100, units="")
    z = RealDescriptor("z", lower_bound=0, upper_bound=101, units="")
    return dict(
        id='7c2dda5d-675a-41b6-829c-e485163f0e43',
        module_id='31c7f311-6f3d-4a93-9387-94cc877f170c',
        status='OK',
        create_time='2020-04-23T15:46:26Z',
        update_time='2020-04-23T15:46:26Z',
        report=dict(
            models=[
                dict(
                    name='GeneralLoloModel_1',
                    type='ML Model',
                    inputs=[x.key],
                    outputs=[y.key],
                    display_name='ML Model',
                    model_settings=[
                        dict(
                            name='Algorithm',
                            value='Ensemble of non-linear estimators',
                            children=[
                                dict(name='Number of estimators', value=64, children=[]),
                                dict(name='Leaf model', value='Mean', children=[]),
                                dict(name='Use jackknife', value=True, children=[])
                            ]
                        )
                    ],
                    feature_importances=[
                        dict(
                            response_key='y',
                            importances=dict(x=1.00),
                            top_features=5
                        )
                    ],
                    selection_summary=dict(
                        n_folds=4,
                        evaluation_results=[
                            dict(
                                model_settings=[
                                    dict(
                                        name='Algorithm',
                                        value='Ensemble of non-linear estimators',
                                        children=[
                                            dict(name='Number of estimators', value=64, children=[]),
                                            dict(name='Leaf model', value='Mean', children=[]),
                                            dict(name='Use jackknife', value=True, children=[])
                                        ]
                                    )
                                ],
                                response_results=dict(
                                    response_name=dict(
                                        metrics=dict(
                                            predicted_vs_actual=example_categorical_pva_metrics,
                                            f1=example_f1_metrics
                                        )
                                    )
                                )
                            )
                        ]
                    ),
                    predictor_configuration_name="Predict y from x with ML"
                ),
                dict(
                    name='GeneralLosslessModel_2',
                    type='Analytic Model',
                    inputs=[x.key, y.key],
                    outputs=[z.key],
                    display_name='GeneralLosslessModel_2',
                    model_settings=[
                        dict(
                            name="Expression",
                            value="(z) <- (x + y)",
                            children=[]
                        )
                    ],
                    feature_importances=[],
                    predictor_configuration_name="Expression for z",
                    predictor_configuration_uid="249bf32c-6f3d-4a93-9387-94cc877f170c"
                )
            ],
            descriptors=[x.dump(), y.dump(), z.dump()]
        )
    )


@pytest.fixture
def valid_ing_formulation_predictor_data():
    """Produce valid data used for tests."""
    from citrine.informatics.descriptors import FormulationDescriptor, RealDescriptor
    instance = dict(
        type='IngredientsToSimpleMixture',
        name='Ingredients to formulation predictor',
        description='Constructs mixtures from ingredients',
        id_to_quantity={
            'water': RealDescriptor('water quantity', lower_bound=0, upper_bound=1, units="").dump(),
            'salt': RealDescriptor('salt quantity', lower_bound=0, upper_bound=1, units="").dump()
        },
        labels={
            'solvent': ['water'],
            'solute': ['salt'],
        }
    )
    return PredictorEntityDataFactory(data=PredictorDataDataFactory(instance=instance))


@pytest.fixture
def valid_generalized_mean_property_predictor_data():
    """Produce valid data used for tests."""
    from citrine.informatics.descriptors import FormulationDescriptor
    from citrine.informatics.data_sources import GemTableDataSource
    formulation_descriptor = FormulationDescriptor.hierarchical()
    instance = dict(
        type='GeneralizedMeanProperty',
        name='Mean property predictor',
        description='Computes mean ingredient properties',
        input=formulation_descriptor.dump(),
        properties=['density'],
        p=2,
        impute_properties=True,
        default_properties={'density': 1.0},
        label='solvent'
    )
    return PredictorEntityDataFactory(data=PredictorDataDataFactory(instance=instance))


@pytest.fixture
def valid_mean_property_predictor_data():
    """Produce valid data used for tests."""
    from citrine.informatics.descriptors import FormulationDescriptor, RealDescriptor
    from citrine.informatics.data_sources import GemTableDataSource
    formulation_descriptor = FormulationDescriptor.flat()
    density = RealDescriptor(key='density', lower_bound=0, upper_bound=100, units='g/cm^3')
    instance = dict(
        type='MeanProperty',
        name='Mean property predictor',
        description='Computes mean ingredient properties',
        input=formulation_descriptor.dump(),
        properties=[density.dump()],
        p=2,
        impute_properties=True,
        default_properties={'density': 1.0},
        label='solvent',
        training_data=[]
    )
    return PredictorEntityDataFactory(data=PredictorDataDataFactory(instance=instance))


@pytest.fixture
def valid_label_fractions_predictor_data():
    """Produce valid data used for tests."""
    from citrine.informatics.descriptors import FormulationDescriptor
    instance = dict(
        type='LabelFractions',
        name='Label fractions predictor',
        description='Computes relative proportions of labeled ingredients',
        input=FormulationDescriptor.hierarchical().dump(),
        labels=['solvent']
    )
    return PredictorEntityDataFactory(data=PredictorDataDataFactory(instance=instance))


@pytest.fixture
def valid_ingredient_fractions_predictor_data():
    """Produce valid data used for tests."""
    from citrine.informatics.descriptors import FormulationDescriptor
    instance = dict(
        type='IngredientFractions',
        name='Ingredient fractions predictor',
        description='Computes ingredient fractions',
        input=FormulationDescriptor.hierarchical().dump(),
        ingredients=['Blue dye', 'Red dye']
    )
    return PredictorEntityDataFactory(data=PredictorDataDataFactory(instance=instance))


@pytest.fixture
def valid_data_source_design_space_dict(valid_gem_data_source_dict):
    return {
        "status": "INPROGRESS",
        "config": {
            "type": "DataSourceDesignSpace",
            "name": "Example valid data source design space",
            "description": "Example valid data source design space based on a GEM Table Data Source.",
            "data_source": valid_gem_data_source_dict
        }
    }


@pytest.fixture
def invalid_predictor_data():
    """Produce valid data used for tests."""
    from citrine.informatics.descriptors import RealDescriptor
    x = RealDescriptor("x", lower_bound=0, upper_bound=100, units="")
    y = RealDescriptor("y", lower_bound=0, upper_bound=100, units="")
    z = RealDescriptor("z", lower_bound=0, upper_bound=100, units="")
    instance = dict(
        type='invalid',
        name='my predictor',
        description='does some things',
        inputs=[x.dump(), y.dump()],
        output=z.dump()
    )
    detail = [
        StatusDetail(level=StatusLevelEnum.WARNING, msg='Something is wrong'),
        StatusDetail(level="Error", msg='Very wrong')
    ]
    status = StatusDataFactory(name='INVALID', detail=detail)
    return PredictorEntityDataFactory(
        data=PredictorDataDataFactory(instance=instance),
        meatadata=PredictorMetadataDataFactory(status=status)
    )


@pytest.fixture
def valid_simple_mixture_predictor_data():
    """Produce valid data used for tests."""
    from citrine.informatics.data_sources import GemTableDataSource
    instance = dict(
        type='SimpleMixture',
        name='Simple mixture predictor',
        description='simple mixture description',
<<<<<<< HEAD
        input=input_formulation.dump(),
        output=output_formulation.dump(),
        training_data=[]
=======
        training_data=[GemTableDataSource(table_id=uuid.uuid4(), table_version=0).dump()]
>>>>>>> 9b7189ec
    )
    return PredictorEntityDataFactory(data=PredictorDataDataFactory(instance=instance))


@pytest.fixture
def example_cv_evaluator_dict():
    return {
        "type": "CrossValidationEvaluator",
        "name": "Example evaluator",
        "description": "An evaluator for testing",
        "responses": ["salt?", "saltiness"],
        "n_folds": 6,
        "n_trials": 8,
        "metrics": [
            {"type": "PVA"}, {"type": "RMSE"}, {"type": "F1"}
        ],
        "ignore_when_grouping": ["temperature"]
    }


@pytest.fixture
def example_holdout_evaluator_dict(valid_gem_data_source_dict):
    return {
        "type": "HoldoutSetEvaluator",
        "name": "Example holdout evaluator",
        "description": "",
        "responses": ["sweetness"],
        "data_source": valid_gem_data_source_dict,
        "metrics": [{"type": "RMSE"}]
    }

@pytest.fixture()
def example_rmse_metrics():
    return {
        "type": "RealMetricValue",
        "mean": 0.4,
        "standard_error": 0.12
    }


@pytest.fixture
def example_f1_metrics():
    return {
        "type": "RealMetricValue",
        "mean": 0.3
    }


@pytest.fixture
def example_real_pva_metrics():
    return {
        "type": "RealPredictedVsActual",
        "value": [
            {
                "uuid": "0ca80829-fd17-45fb-93c9-62ea4e4c294d",
                "identifiers": ["Foo", "Bar"],
                "trial": 1,
                "fold": 3,
                "predicted": {
                    "type": "RealMetricValue",
                    "mean": 1.0,
                    "standard_error": 0.12
                },
                "actual": {
                    "type": "RealMetricValue",
                    "mean": 1.2,
                    "standard_error": 0.0
                }
            }
        ]
    }


@pytest.fixture
def example_categorical_pva_metrics():
    return {
        "type": "CategoricalPredictedVsActual",
        "value": [
            {
                "uuid": "0ca80829-fd17-45fb-93c9-62ea4e4c294d",
                "identifiers": ["Foo", "Bar"],
                "trial": 1,
                "fold": 3,
                "predicted": {
                    "salt": 0.3,
                    "not salt": 0.7
                },
                "actual": {
                    "not salt": 1.0
                }
            }
        ]
    }


@pytest.fixture()
def example_cv_result_dict(example_cv_evaluator_dict, example_rmse_metrics, example_categorical_pva_metrics, example_f1_metrics, example_real_pva_metrics):
    return {
        "type": "CrossValidationResult",
        "evaluator": example_cv_evaluator_dict,
        "response_results": {
            "salt?": {
                "metrics": {
                    "predicted_vs_actual": example_categorical_pva_metrics,
                    "f1": example_f1_metrics
                }
            },
            "saltiness": {
                "metrics": {
                    "predicted_vs_actual": example_real_pva_metrics,
                    "rmse": example_rmse_metrics
                }
            }
        }
    }


@pytest.fixture()
def example_holdout_result_dict(example_holdout_evaluator_dict, example_rmse_metrics):
    return {
        "type": "HoldoutSetResult",
        "evaluator": example_holdout_evaluator_dict,
        "response_results": {
            "sweetness": {
                "metrics": {
                    "rmse": example_rmse_metrics
                }
            }
        }
    }


@pytest.fixture()
def example_candidates():
    return {
        "page": 2,
        "per_page": 4,
        "response": [{
            "id": str(uuid.uuid4()),
            "material_id": str(uuid.uuid4()),
            "identifiers": [],
            "primary_score": 0,
            "material": {
                'vars': {
                    'Temperature': {'type': 'R', 'm': 475.8, 's': 0},
                    'Flour': {'type': 'C', 'cp': {'flour': 100.0}},
                    'Water': {'type': 'M', 'q': {'water': 72.5}, 'l': {}},
                    'Salt': {'type': 'F', 'f': 'NaCl'},
                    'Yeast': {'type': 'S', 's': 'O1C=2C=C(C=3SC=C4C=CNC43)CC2C=5C=CC=6C=CNC6C15'}
                }
            }
        }]
    }




@pytest.fixture
def generic_entity():
    user = str(uuid.uuid4())
    return {
        "id": str(uuid.uuid4()),
        "status": "INPROGRESS",
        "status_description": "VALIDATING",
        "status_detail": [{"level": "Info", "msg": "System processing"}],
        "experimental": False,
        "experimental_reasons": [],
        "create_time": '2020-04-23T15:46:26Z',
        "update_time": '2020-04-23T15:46:26Z',
        "created_by": user,
        "updated_by": user,
    }


@pytest.fixture
def predictor_evaluation_execution_dict(generic_entity):
    ret = deepcopy(generic_entity)
    ret.update({
        "workflow_id": str(uuid.uuid4()),
        "predictor_id": str(uuid.uuid4()),
        "predictor_version": random.randint(1, 10),
        "evaluator_names": ["Example evaluator"]
    })
    return ret


@pytest.fixture
def design_execution_dict(generic_entity):
    ret = generic_entity.copy()
    ret.update({
        "workflow_id": str(uuid.uuid4()),
        "version_number": 2,
        "score": {
            "type": "MLI",
            "baselines": [],
            "constraints": [],
            "objectives": [],
            "name": "score",
            "description": ""
        },
        "descriptors": []
    })
    return ret


@pytest.fixture
def generative_design_execution_dict(generic_entity):
    ret = generic_entity.copy()
    return ret


@pytest.fixture
def example_generation_results():
    return {
        "page": 1,
        "per_page": 4,
        "response": [{
            "id": str(uuid.uuid4()),
            "execution_id": str(uuid.uuid4()),
            "result": {
                "seed": "CCCCO",
                "mutated": "CCCN",
                "fingerprint_similarity": 0.41,
                "fingerprint_type": "ECFP4",
            }
        }]
    }



@pytest.fixture
def predictor_evaluation_workflow_dict(generic_entity, example_cv_evaluator_dict, example_holdout_evaluator_dict):
    ret = deepcopy(generic_entity)
    ret.update({
        "name": "Example PEW",
        "description": "Example PEW for testing",
        "evaluators": [example_cv_evaluator_dict, example_holdout_evaluator_dict]
    })
    return ret

@pytest.fixture
def design_workflow_dict(generic_entity):
    ret = generic_entity.copy()
    ret.update({
        "name": "Example Design Workflow",
        "description": "A description! Of the Design Workflow! So you know what it's for!",
        "design_space_id": str(uuid.uuid4()),
        "predictor_id": str(uuid.uuid4()),
        "predictor_version": random.randint(1, 10),
    })
    return ret<|MERGE_RESOLUTION|>--- conflicted
+++ resolved
@@ -395,7 +395,7 @@
 @pytest.fixture
 def valid_ing_formulation_predictor_data():
     """Produce valid data used for tests."""
-    from citrine.informatics.descriptors import FormulationDescriptor, RealDescriptor
+    from citrine.informatics.descriptors import RealDescriptor
     instance = dict(
         type='IngredientsToSimpleMixture',
         name='Ingredients to formulation predictor',
@@ -416,7 +416,6 @@
 def valid_generalized_mean_property_predictor_data():
     """Produce valid data used for tests."""
     from citrine.informatics.descriptors import FormulationDescriptor
-    from citrine.informatics.data_sources import GemTableDataSource
     formulation_descriptor = FormulationDescriptor.hierarchical()
     instance = dict(
         type='GeneralizedMeanProperty',
@@ -436,7 +435,6 @@
 def valid_mean_property_predictor_data():
     """Produce valid data used for tests."""
     from citrine.informatics.descriptors import FormulationDescriptor, RealDescriptor
-    from citrine.informatics.data_sources import GemTableDataSource
     formulation_descriptor = FormulationDescriptor.flat()
     density = RealDescriptor(key='density', lower_bound=0, upper_bound=100, units='g/cm^3')
     instance = dict(
@@ -523,18 +521,11 @@
 @pytest.fixture
 def valid_simple_mixture_predictor_data():
     """Produce valid data used for tests."""
-    from citrine.informatics.data_sources import GemTableDataSource
     instance = dict(
         type='SimpleMixture',
         name='Simple mixture predictor',
         description='simple mixture description',
-<<<<<<< HEAD
-        input=input_formulation.dump(),
-        output=output_formulation.dump(),
         training_data=[]
-=======
-        training_data=[GemTableDataSource(table_id=uuid.uuid4(), table_version=0).dump()]
->>>>>>> 9b7189ec
     )
     return PredictorEntityDataFactory(data=PredictorDataDataFactory(instance=instance))
 
