--- conflicted
+++ resolved
@@ -433,30 +433,6 @@
 
 
 @pytest.fixture
-<<<<<<< HEAD
-def valid_enumerated_processor_data():
-    """Valid EnumeratedProcessor data."""
-    return dict(
-        module_type='PROCESSOR',
-        status='READY',
-        status_info=['valid'],
-        active=True,
-        archived=False,
-        display_name='my enumerated processor',
-        schema_id='272791a5-5468-4344-ac9f-2811d9266a4d',
-        id=str(uuid.uuid4()),
-        config=dict(
-            type='Enumerated',
-            name='my enumerated processor',
-            description='enumerates all the things',
-            max_size=10,
-        )
-    )
-
-
-@pytest.fixture
-=======
->>>>>>> b5f001bb
 def valid_simple_mixture_predictor_data():
     """Produce valid data used for tests."""
     from citrine.informatics.data_sources import GemTableDataSource
