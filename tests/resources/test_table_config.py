--- conflicted
+++ resolved
@@ -97,22 +97,6 @@
     assert table_config.version_number is None
 
 
-<<<<<<< HEAD
-=======
-def test_init_table_config_with_old_definition_uid():
-    uid = UUID('6b608f78-e341-422c-8076-35adc8828566')
-    table_config = TableConfig(name="foo", description="bar", rows=[], columns=[], variables=[], datasets=[],
-                               definition_uid=uid)
-    assert table_config.config_uid == uid
-
-def test_init_table_config_with_new_config_uid():
-    uid = UUID('6b608f78-e341-422c-8076-35adc8828566')
-    table_config = TableConfig(name="foo", description="bar", rows=[], columns=[], variables=[], datasets=[],
-                               config_uid=uid)
-    assert table_config.config_uid == uid
-
-
->>>>>>> 843134cf
 def test_dup_names():
     """Make sure that variable name and headers are unique across a table config"""
     with pytest.raises(ValueError) as excinfo:
