from uuid import UUID

import pytest
from taurus.entity.bounds.integer_bounds import IntegerBounds

from citrine.resources.material_run import MaterialRunCollection, MaterialRun
from tests.utils.session import FakeSession, FakeCall
from tests.utils.factories import MaterialRunFactory, MaterialRunDataFactory, LinkByUIDFactory


@pytest.fixture
def session() -> FakeSession:
    return FakeSession()


@pytest.fixture
def collection(session) -> MaterialRunCollection:
    return MaterialRunCollection(
        project_id=UUID('6b608f78-e341-422c-8076-35adc8828545'),
        dataset_id=UUID('8da51e93-8b55-4dd3-8489-af8f65d4ad9a'),
        session=session
    )


def test_register_material_run(collection, session):
    # Given
    session.set_response(MaterialRunDataFactory(name='Test MR 123'))
    material_run = MaterialRunFactory()

    # When
    registered = collection.register(material_run)

    # Then
    assert "<Material run 'Test MR 123'>" == str(registered)


def test_get_history(collection, session):
    # Given
    session.set_response({
        'context': 'Ignored',
        'root': MaterialRunDataFactory(name='Historic MR')
    })

    # When
    run = collection.get_history('id', '1234')

    # Then
    assert 1 == session.num_calls
    expected_call = FakeCall(
        method='GET',
        path='projects/{}/material-history/id/1234'.format(collection.project_id)
    )
    assert expected_call == session.last_call
    assert 'Historic MR' == run.name


def test_get_material_run(collection, session):
    # Given
    run_data = MaterialRunDataFactory(name='Cake 2')
    mr_id = run_data['uids']['id']
    session.set_response(run_data)

    # When
    run = collection.get(mr_id)

    # Then
    assert 1 == session.num_calls
    expected_call = FakeCall(
        method='GET',
        path='projects/{}/datasets/{}/material-runs/id/{}'.format(collection.project_id, collection.dataset_id, mr_id)
    )
    assert expected_call == session.last_call
    assert 'Cake 2' == run.name


def test_list_material_runs(collection, session):
    # Given
    sample_run = MaterialRunDataFactory()
    session.set_response({
        'contents': [sample_run]
    })

    # When
    runs = collection.list(page=1, per_page=10)

    # Then
    assert 1 == session.num_calls
    expected_call = FakeCall(
        method='GET',
        path='projects/{}/material-runs'.format(collection.project_id),
        params={
            'dataset_id': str(collection.dataset_id),
            'tags': [],
            'page': 1,
            'per_page': 10
        }
    )
    assert expected_call == session.last_call
    assert 1 == len(runs)
    assert sample_run['uids'] == runs[0].uids


def test_filter_by_tags(collection, session):
    # Given
    sample_run = MaterialRunDataFactory()
    session.set_response({
        'contents': [sample_run]
    })

    # When
    runs = collection.filter_by_tags(tags=["color"], page=1, per_page=10)

    # Then
    assert 1 == session.num_calls
    expected_call = FakeCall(
        method='GET',
        path='projects/{}/material-runs'.format(collection.project_id),
        params={
            'dataset_id': str(collection.dataset_id),
            'tags': ["color"],
            'page': 1,
            'per_page': 10
        }
    )
    assert expected_call == session.last_call
    assert 1 == len(runs)
    assert sample_run['uids'] == runs[0].uids

    # When user gives a single string for tags, it should still work.
    collection.filter_by_tags(tags="color", page=1, per_page=10)

    # Then
    assert session.num_calls == 2
    assert session.last_call == expected_call

    # When user gives multiple tags, should raise NotImplemented Error
    with pytest.raises(NotImplementedError):
        collection.filter_by_tags(tags=["color", "shape"])


def test_filter_by_name(collection, session):
    # Given
    sample_run = MaterialRunDataFactory()
    session.set_response({'contents': [sample_run]})

    # When
    runs = collection.filter_by_name('test run', page=1, per_page=10)

    # Then
    assert 1 == session.num_calls
    expected_call = FakeCall(
        method='GET',
        path='projects/{}/material-runs/filter-by-name'.format(collection.project_id),
        params={
            'dataset_id': str(collection.dataset_id),
            'name': 'test run',
            'exact': False,
            "page": 1,
            "per_page": 10
        }
    )
    assert expected_call == session.last_call
    assert 1 == len(runs)
    assert sample_run['uids'] == runs[0].uids


def test_filter_by_attribute_bounds(collection, session):
    # Given
    sample_run = MaterialRunDataFactory()
    session.set_response({'contents': [sample_run]})
    link = LinkByUIDFactory()
    bounds = {link: IntegerBounds(1, 5)}

    # When
    runs = collection.filter_by_attribute_bounds(bounds, page=1, per_page=10)

    # Then
    assert 1 == session.num_calls
    expected_call = FakeCall(
        method='POST',
        path='projects/{}/material-runs/filter-by-attribute-bounds'.format(collection.project_id),
        params={
            "page": 1,
            "per_page": 10,
            "dataset_id": str(collection.dataset_id)
        },
        json={
            'attribute_bounds': {
                link.id: {'lower_bound': 1, 'upper_bound': 5, 'type': 'integer_bounds'}
            }
        }
    )
    assert expected_call == session.last_call
    assert 1 == len(runs)
    assert sample_run['uids'] == runs[0].uids


def test_delete_material_run(collection, session):
    # Given
    material_run_uid = '2d3a782f-aee7-41db-853c-36bf4bff0626'
    material_run_scope = 'id'

    # When
    collection.delete(material_run_uid)

    # Then
    assert 1 == session.num_calls
    expected_call = FakeCall(
        method='DELETE',
        path='projects/{}/datasets/{}/material-runs/{}/{}'.format(
            collection.project_id,
            collection.dataset_id,
            material_run_scope,
            material_run_uid
        ),
    )
    assert expected_call == session.last_call
<<<<<<< HEAD


def test_build_discarded_objects_in_material_run():
    # Note:  This is really here just for test coverage - couldn't figure out how to
    #        get past the validation/serialization in MaterialRun.build - it might just be dead code
    material_run = MaterialRunFactory()
    material_run_data = MaterialRunDataFactory(
        name='Test Run',
        measurements=LinkByUIDFactory.create_batch(3)
    )

    MaterialRun._build_discarded_objects(material_run, material_run_data, None)


def test_material_run_cannot_register_with_no_id(collection):
    # Given
    collection.dataset_id = None

    # Then
    with pytest.raises(RuntimeError):
        collection.register(MaterialRunFactory())


def test_material_run_cannot_get_with_no_id(collection):
    # Given
    collection.dataset_id = None

    # Then
    with pytest.raises(RuntimeError):
        collection.get('123')


def test_material_run_filter_by_name_with_no_id(collection):
    # Given
    collection.dataset_id = None

    # Then
    with pytest.raises(RuntimeError):
        collection.filter_by_name('foo')
=======
>>>>>>> 38aa4360
<|MERGE_RESOLUTION|>--- conflicted
+++ resolved
@@ -215,7 +215,6 @@
         ),
     )
     assert expected_call == session.last_call
-<<<<<<< HEAD
 
 
 def test_build_discarded_objects_in_material_run():
@@ -254,6 +253,4 @@
 
     # Then
     with pytest.raises(RuntimeError):
-        collection.filter_by_name('foo')
-=======
->>>>>>> 38aa4360
+        collection.filter_by_name('foo')