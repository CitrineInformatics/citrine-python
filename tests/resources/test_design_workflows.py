import itertools
import random
import uuid

import pytest

from citrine.informatics.workflows import DesignWorkflow
from citrine.resources.design_workflow import DesignWorkflowCollection
from tests.utils.factories import BranchDataFactory
from tests.utils.session import FakeSession, FakeCall

PARTIAL_DW_ARGS = (("predictor_id", uuid.uuid4), ("design_space_id", uuid.uuid4))
OPTIONAL_ARGS = PARTIAL_DW_ARGS + (("predictor_version", lambda: random.randint(1, 10)),)


@pytest.fixture
def session() -> FakeSession:
    return FakeSession()


@pytest.fixture
def collection_without_branch(session) -> DesignWorkflowCollection:
    return DesignWorkflowCollection(
        project_id=uuid.uuid4(),
        session=session,
    )


@pytest.fixture
def collection(collection_without_branch) -> DesignWorkflowCollection:
    return DesignWorkflowCollection(
        project_id=collection_without_branch.project_id,
        session=collection_without_branch.session,
        branch_id=uuid.uuid4()
    )


@pytest.fixture
def workflow(collection, design_workflow_dict) -> DesignWorkflow:
    workflow = collection.build(design_workflow_dict)
    workflow.uid = uuid.uuid4()
    return workflow


@pytest.fixture
def workflow_minimal(collection, workflow) -> DesignWorkflow:
    workflow.predictor_id = None
    workflow.predictor_version = None
    workflow.design_space_id = None
    return workflow


def all_combination_lengths(vals, maxlen=None):
    maxlen = maxlen or len(vals)
    return [args for k in range(0, maxlen + 1) for args in itertools.combinations(vals, k)]

def workflow_path(collection, workflow=None):
    path = f'/projects/{collection.project_id}/design-workflows'
    if workflow:
        path = f'{path}/{workflow.uid}'
    return path


def assert_workflow(actual, expected, *, include_branch=False):
    assert actual.name == expected.name
    assert actual.description == expected.description
    assert actual.archived == expected.archived
    assert actual.design_space_id == expected.design_space_id
    assert actual.predictor_id == expected.predictor_id
    assert actual.predictor_version == expected.predictor_version
    assert actual.project_id == expected.project_id
    if include_branch:
        assert actual.branch_id == expected.branch_id


def test_basic_methods(workflow, collection, design_workflow_dict):
    assert 'DesignWorkflow' in str(workflow)
    assert workflow.design_executions.project_id == workflow.project_id


@pytest.mark.parametrize("optional_args", all_combination_lengths(OPTIONAL_ARGS))
def test_register(session, workflow_minimal, collection, optional_args):
    workflow = workflow_minimal

    # Set a random value for all optional args selected for this run.
    for name, factory in optional_args:
        setattr(workflow, name, factory())

    # Given
    post_dict = {**workflow.dump(), "branch_id": str(collection.branch_id)}
    session.set_response({**post_dict, 'status_description': 'status'})

    # When
    new_workflow = collection.register(workflow)

    # Then
    assert session.num_calls == 1
    expected_call = FakeCall(
        method='POST',
        path=workflow_path(collection),
        json=post_dict)
    assert session.last_call == expected_call
    assert new_workflow.branch_id == collection.branch_id
    assert_workflow(new_workflow, workflow)


<<<<<<< HEAD
=======
def test_deprecated_register_without_branch(session, workflow, collection_without_branch):
    # Given
    new_branch_id = uuid.uuid4()
    branch_response = BranchDataFactory(id=str(new_branch_id))
    branch_response["data"]["name"] = workflow.name
    post_dict = {**workflow.dump(), 'branch_id': str(new_branch_id)}
    session.set_responses(
        branch_response,
        {**post_dict, 'status_description': 'status'})

    # When
    # Future design workflow creation will require a branch.
    with pytest.deprecated_call():
        new_workflow = collection_without_branch.register(workflow)

    # Then
    assert session.num_calls == 2
    expected_call_create_branch = FakeCall(
        method='POST',
        path=f'/projects/{collection_without_branch.project_id}/branches',
        json={"name": workflow.name})
    expected_call_create_workflow = FakeCall(
        method='POST',
        path=workflow_path(collection_without_branch),
        json=post_dict,
        version="v2")
    assert session.calls == [expected_call_create_branch, expected_call_create_workflow]
    assert collection_without_branch.branch_id is None
    assert workflow.branch_id is None
    assert new_workflow.branch_id == new_branch_id
    assert_workflow(new_workflow, workflow)


>>>>>>> 91bd22f3
def test_register_conflicting_branches(session, workflow, collection):
    # Given
    old_branch_id = uuid.uuid4()
    workflow.branch_id = old_branch_id
    assert workflow.branch_id != collection.branch_id

    post_dict = {**workflow.dump(), "branch_id": str(collection.branch_id)}
    session.set_response({**post_dict, 'status_description': 'status'})

    # When
    new_workflow = collection.register(workflow)

    # Then
    assert session.num_calls == 1
    expected_call = FakeCall(
        method='POST',
        path=workflow_path(collection),
        json=post_dict)
    assert session.last_call == expected_call
    assert workflow.branch_id == old_branch_id
    assert new_workflow.branch_id == collection.branch_id
    assert_workflow(new_workflow, workflow)


<<<<<<< HEAD
=======
def test_deprecated_register_only_model_has_branch(session, workflow, collection_without_branch):
    ### This situation should be handled the same way as when neither has a branch ID

    # Given
    new_branch_id = uuid.uuid4()
    old_branch_id = uuid.uuid4()
    
    workflow.branch_id = old_branch_id
    branch_response = BranchDataFactory(id=str(new_branch_id))
    branch_response["data"]["name"] = workflow.name
    post_dict = {**workflow.dump(), 'branch_id': str(new_branch_id)}
    session.set_responses(
        branch_response,
        {**post_dict, 'status_description': 'status'})


    # When
    # Future design workflow creation will require a branch ID.
    with pytest.deprecated_call():
        new_workflow = collection_without_branch.register(workflow)

    # Then
    assert session.num_calls == 2
    expected_call_create_branch = FakeCall(
        method='POST',
        path=f'/projects/{collection_without_branch.project_id}/branches',
        json={"name": workflow.name})
    expected_call_create_workflow = FakeCall(
        method='POST',
        path=workflow_path(collection_without_branch),
        json=post_dict,
        version="v2")
    assert session.calls == [expected_call_create_branch, expected_call_create_workflow]
    assert collection_without_branch.branch_id is None
    assert workflow.branch_id == old_branch_id
    assert new_workflow.branch_id == new_branch_id
    assert_workflow(new_workflow, workflow)


>>>>>>> 91bd22f3
@pytest.mark.parametrize("partial_args",
                         all_combination_lengths(PARTIAL_DW_ARGS, len(PARTIAL_DW_ARGS) - 1))
def test_register_partial_workflow_without_branch(session, workflow_minimal, collection_without_branch, partial_args):
    workflow = workflow_minimal

    # Set a random value for all optional args selected for this run.
    for name, factory in partial_args:
        setattr(workflow, name, factory())

    new_branch_id = uuid.uuid4()
    branch_response = BranchDataFactory(id=str(new_branch_id))
    branch_response["data"]["name"] = workflow.name
    post_dict = {**workflow.dump(), 'branch_id': str(new_branch_id)}
    session.set_responses(
        branch_response,
        {**post_dict, 'status_description': 'status'})

    with pytest.deprecated_call():
        collection_without_branch.register(workflow)
    
    assert session.calls == [
        FakeCall(
            method='POST',
            path=f'/projects/{collection_without_branch.project_id}/branches',
            json={"name": workflow.name}),
        FakeCall(
            method='POST',
            path=workflow_path(collection_without_branch),
            json=post_dict,
            version="v2")
    ]


def test_archive(workflow, collection):
    collection.archive(workflow.uid)
    expected_path = '/projects/{}/design-workflows/{}/archive'.format(collection.project_id, workflow.uid)
    assert collection.session.last_call == FakeCall(method='PUT', path=expected_path, json={})


def test_restore(workflow, collection):
    collection.restore(workflow.uid)
    expected_path = '/projects/{}/design-workflows/{}/restore'.format(collection.project_id, workflow.uid)
    assert collection.session.last_call == FakeCall(method='PUT', path=expected_path, json={})


def test_delete(collection):
    with pytest.raises(NotImplementedError):
        collection.delete(uuid.uuid4())


def test_list_archived(workflow, collection: DesignWorkflowCollection):
    collection.session.set_response({"response": []})
    lst = list(collection.list_archived(per_page=10))
    assert len(lst) == 0

    expected_path = '/projects/{}/design-workflows'.format(collection.project_id)
    assert collection.session.last_call == FakeCall(
        method='GET',
        path=expected_path,
        params={'per_page': 10, 'filter': "archived eq 'true'", 'branch': collection.branch_id, 'page': 1},
        json=None
    )


def test_missing_project(design_workflow_dict):
    """Make sure we get an attribute error if there is no project id."""

    workflow = DesignWorkflow(
        name=design_workflow_dict["name"],
        predictor_id=design_workflow_dict["predictor_id"],
        predictor_version=design_workflow_dict["predictor_version"],
        design_space_id=design_workflow_dict["design_space_id"]
    )

    with pytest.raises(AttributeError):
        workflow.design_executions


def test_update(session, workflow, collection_without_branch):
    # Given
    workflow.branch_id = uuid.uuid4()

    post_dict = workflow.dump()
    session.set_responses(
        {"per_page": 1, "next": "", "response": []},
        {**post_dict, 'status_description': 'status'})

    # When
    new_workflow = collection_without_branch.update(workflow)

    # Then
    assert session.num_calls == 2
    expected_call = FakeCall(
        method='PUT',
        path=workflow_path(collection_without_branch, workflow),
        json=post_dict)
    assert session.last_call == expected_call
    assert_workflow(new_workflow, workflow)


def test_update_failure_with_existing_execution(session, workflow, collection_without_branch, design_execution_dict):
    workflow.branch_id = uuid.uuid4()
    post_dict = workflow.dump()
    session.set_responses(
        {"per_page": 1, "next": "", "response": [design_execution_dict]},
        {**post_dict, 'status_description': 'status'})

    with pytest.raises(RuntimeError):
        collection_without_branch.update(workflow)


def test_update_with_matching_branch_ids(session, workflow, collection):
    # Given
    workflow.branch_id = collection.branch_id

    post_dict = workflow.dump()
    session.set_responses(
        {"per_page": 1, "next": "", "response": []},
        {**post_dict, 'status_description': 'status'})

    # When
    new_workflow = collection.update(workflow)

    # Then
    assert session.num_calls == 2
    expected_call = FakeCall(
        method='PUT',
        path=workflow_path(collection, workflow),
        json=post_dict)
    assert session.last_call == expected_call
    assert_workflow(new_workflow, workflow)


def test_update_with_mismatched_branch_ids(session, workflow, collection):
    # Given
    workflow.branch_id = uuid.uuid4()

    # Then/When
    with pytest.raises(ValueError):
        collection.update(workflow)


def test_update_model_missing_branch_id(session, workflow, collection_without_branch):
    # Given

    # Then/When
    with pytest.raises(ValueError):
        collection_without_branch.update(workflow)<|MERGE_RESOLUTION|>--- conflicted
+++ resolved
@@ -104,42 +104,6 @@
     assert_workflow(new_workflow, workflow)
 
 
-<<<<<<< HEAD
-=======
-def test_deprecated_register_without_branch(session, workflow, collection_without_branch):
-    # Given
-    new_branch_id = uuid.uuid4()
-    branch_response = BranchDataFactory(id=str(new_branch_id))
-    branch_response["data"]["name"] = workflow.name
-    post_dict = {**workflow.dump(), 'branch_id': str(new_branch_id)}
-    session.set_responses(
-        branch_response,
-        {**post_dict, 'status_description': 'status'})
-
-    # When
-    # Future design workflow creation will require a branch.
-    with pytest.deprecated_call():
-        new_workflow = collection_without_branch.register(workflow)
-
-    # Then
-    assert session.num_calls == 2
-    expected_call_create_branch = FakeCall(
-        method='POST',
-        path=f'/projects/{collection_without_branch.project_id}/branches',
-        json={"name": workflow.name})
-    expected_call_create_workflow = FakeCall(
-        method='POST',
-        path=workflow_path(collection_without_branch),
-        json=post_dict,
-        version="v2")
-    assert session.calls == [expected_call_create_branch, expected_call_create_workflow]
-    assert collection_without_branch.branch_id is None
-    assert workflow.branch_id is None
-    assert new_workflow.branch_id == new_branch_id
-    assert_workflow(new_workflow, workflow)
-
-
->>>>>>> 91bd22f3
 def test_register_conflicting_branches(session, workflow, collection):
     # Given
     old_branch_id = uuid.uuid4()
@@ -164,48 +128,6 @@
     assert_workflow(new_workflow, workflow)
 
 
-<<<<<<< HEAD
-=======
-def test_deprecated_register_only_model_has_branch(session, workflow, collection_without_branch):
-    ### This situation should be handled the same way as when neither has a branch ID
-
-    # Given
-    new_branch_id = uuid.uuid4()
-    old_branch_id = uuid.uuid4()
-    
-    workflow.branch_id = old_branch_id
-    branch_response = BranchDataFactory(id=str(new_branch_id))
-    branch_response["data"]["name"] = workflow.name
-    post_dict = {**workflow.dump(), 'branch_id': str(new_branch_id)}
-    session.set_responses(
-        branch_response,
-        {**post_dict, 'status_description': 'status'})
-
-
-    # When
-    # Future design workflow creation will require a branch ID.
-    with pytest.deprecated_call():
-        new_workflow = collection_without_branch.register(workflow)
-
-    # Then
-    assert session.num_calls == 2
-    expected_call_create_branch = FakeCall(
-        method='POST',
-        path=f'/projects/{collection_without_branch.project_id}/branches',
-        json={"name": workflow.name})
-    expected_call_create_workflow = FakeCall(
-        method='POST',
-        path=workflow_path(collection_without_branch),
-        json=post_dict,
-        version="v2")
-    assert session.calls == [expected_call_create_branch, expected_call_create_workflow]
-    assert collection_without_branch.branch_id is None
-    assert workflow.branch_id == old_branch_id
-    assert new_workflow.branch_id == new_branch_id
-    assert_workflow(new_workflow, workflow)
-
-
->>>>>>> 91bd22f3
 @pytest.mark.parametrize("partial_args",
                          all_combination_lengths(PARTIAL_DW_ARGS, len(PARTIAL_DW_ARGS) - 1))
 def test_register_partial_workflow_without_branch(session, workflow_minimal, collection_without_branch, partial_args):
