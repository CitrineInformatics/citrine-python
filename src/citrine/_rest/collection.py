--- conflicted
+++ resolved
@@ -70,12 +70,8 @@
 
     def list(self, *,
              page: Optional[int] = None,
-<<<<<<< HEAD
              per_page: int = 100,
-             search_params: Optional[dict] = None) -> Iterable[ResourceType]:
-=======
-             per_page: int = 100) -> Iterator[ResourceType]:
->>>>>>> 4cbcf148
+             search_params: Optional[dict] = None) -> Iterator[ResourceType]:
         """
         Paginate over the elements of the collection.
 
