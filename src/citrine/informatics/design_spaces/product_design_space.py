--- conflicted
+++ resolved
@@ -1,10 +1,6 @@
-<<<<<<< HEAD
 from typing import List, Union, Optional
 from uuid import UUID
 from copy import deepcopy
-=======
-from typing import List
->>>>>>> 5e618fed
 
 from citrine._rest.resource import Resource
 from citrine._serialization import properties
