"""Tools for working with Predictors."""
# flake8: noqa
from typing import Dict, List, Optional, Type, Union
from uuid import UUID

from citrine._serialization import properties as _properties
from citrine._serialization.serializable import Serializable
from citrine._session import Session
from citrine.informatics.data_sources import DataSource
from citrine.informatics.descriptors import Descriptor, FormulationDescriptor, RealDescriptor, \
    MolecularStructureDescriptor
from citrine.informatics.reports import Report
from citrine.resources.report import ReportResource
from citrine.informatics.modules import Module

__all__ = ['ExpressionPredictor',
           'GraphPredictor',
           'IngredientsToSimpleMixturePredictor',
           'Predictor',
           'SimpleMLPredictor',
           'MolecularStructureFeaturizer',
           'GeneralizedMeanPropertyPredictor']


class Predictor(Module):
    """[ALPHA] Module that describes the ability to compute/predict properties of materials.

    Abstract type that returns the proper type given a serialized dict. subtype
    based on the 'type' value of the passed in dict.

    """

    _response_key = None

    def post_build(self, project_id: UUID, data: dict):
        """Executes after a .build() is called in [[PredictorCollection]]."""
        self.report = ReportResource(project_id, self.session).get(data['id'])

    @classmethod
    def get_type(cls, data) -> Type['Predictor']:
        """Return the subtype."""
        type_dict = {
            "Simple": SimpleMLPredictor,
            "Graph": GraphPredictor,
            "Expression": ExpressionPredictor,
            "MoleculeFeaturizer": MolecularStructureFeaturizer,
            "IngredientsToSimpleMixture": IngredientsToSimpleMixturePredictor,
            "GeneralizedMeanProperty": GeneralizedMeanPropertyPredictor,
            "SimpleMixture": SimpleMixturePredictor,
        }
        typ = type_dict.get(data['config']['type'])

        if typ is not None:
            return typ
        else:
            raise ValueError(
                '{} is not a valid predictor type. '
                'Must be in {}.'.format(data['config']['type'], type_dict.keys())
            )


class SimpleMLPredictor(Serializable['SimplePredictor'], Predictor):
    """[ALPHA] A predictor interface that builds a simple graphical model.

    The model connects the set of inputs through latent variables to the outputs.
    Supported complex inputs (such as chemical formulas) are auto-featurized and machine learning
    models are built for each latent variable and output.

    Parameters
    ----------
    name: str
        name of the configuration
    description: str
        the description of the predictor
    inputs: list[Descriptor]
        Descriptors that represent inputs to relations
    outputs: list[Descriptor]
        Descriptors that represent outputs of relations
    latent_variables: list[Descriptor]
        Descriptors that are predicted from inputs and used when predicting the outputs
    training_data: DataSource
        Source of the training data, which can be either a CSV or an Ara table

    """

    uid = _properties.Optional(_properties.UUID, 'id', serializable=False)
    name = _properties.String('config.name')
    description = _properties.Optional(_properties.String(), 'config.description')
    inputs = _properties.List(_properties.Object(Descriptor), 'config.inputs')
    outputs = _properties.List(_properties.Object(Descriptor), 'config.outputs')
    latent_variables = _properties.List(_properties.Object(Descriptor), 'config.latent_variables')
    training_data = _properties.Object(DataSource, 'config.training_data')
    typ = _properties.String('config.type', default='Simple', deserializable=False)
    status = _properties.Optional(_properties.String(), 'status', serializable=False)
    status_info = _properties.Optional(
        _properties.List(_properties.String()),
        'status_info',
        serializable=False
    )
    active = _properties.Boolean('active', default=True)

    # NOTE: These could go here or in _post_dump - it's unclear which is better right now
    module_type = _properties.String('module_type', default='PREDICTOR')
    schema_id = _properties.UUID('schema_id', default=UUID('08d20e5f-e329-4de0-a90a-4b5e36b91703'))

    def __init__(self,
                 name: str,
                 description: str,
                 inputs: List[Descriptor],
                 outputs: List[Descriptor],
                 latent_variables: List[Descriptor],
                 training_data: DataSource,
                 session: Optional[Session] = None,
                 report: Optional[Report] = None,
                 active: bool = True):
        self.name: str = name
        self.description: str = description
        self.inputs: List[Descriptor] = inputs
        self.outputs: List[Descriptor] = outputs
        self.latent_variables: List[Descriptor] = latent_variables
        self.training_data: DataSource = training_data
        self.session: Optional[Session] = session
        self.report: Optional[Report] = report
        self.active: bool = active

    def _post_dump(self, data: dict) -> dict:
        data['display_name'] = data['config']['name']
        return data

    def __str__(self):
        return '<SimplePredictor {!r}>'.format(self.name)


class GraphPredictor(Serializable['GraphPredictor'], Predictor):
    """[ALPHA] A predictor interface that stitches other predictors together.

    Parameters
    ----------
    name: str
        name of the configuration
    description: str
        the description of the predictor
    predictors: list[UUID, Predictor]
        the list of predictors to use in the grpah, either UUIDs or serialized predictors

    """

    uid = _properties.Optional(_properties.UUID, 'id', serializable=False)
    name = _properties.String('config.name')
    description = _properties.String('config.description')
    predictors = _properties.List(_properties.Union(
        [_properties.UUID, _properties.Object(Predictor)]), 'config.predictors')
    typ = _properties.String('config.type', default='Graph', deserializable=False)
    # Graph predictors may not be embedded in other predictors, hence while status is optional
    # for deserializing most predictors, it is required for deserializing a graph
    status = _properties.String('status', serializable=False)
    status_info = _properties.Optional(
        _properties.List(_properties.String()),
        'status_info',
        serializable=False
    )
    active = _properties.Boolean('active', default=True)

    # NOTE: These could go here or in _post_dump - it's unclear which is better right now
    module_type = _properties.String('module_type', default='PREDICTOR')
    schema_id = _properties.UUID('schema_id', default=UUID('43c61ad4-7e33-45d0-a3de-504acb4e0737'))

    def __init__(self,
                 name: str,
                 description: str,
                 predictors: List[Union[UUID, Predictor]],
                 session: Optional[Session] = None,
                 report: Optional[Report] = None,
                 active: bool = True):
        self.name: str = name
        self.description: str = description
        self.predictors: List[Union[UUID, Predictor]] = predictors
        self.session: Optional[Session] = session
        self.report: Optional[Report] = report
        self.active: bool = active

    def _post_dump(self, data: dict) -> dict:
        data['display_name'] = data['config']['name']
        for i, predictor in enumerate(data['config']['predictors']):
            if isinstance(predictor, dict):
                # embedded predictors are not modules, so only serialize their config
                data['config']['predictors'][i] = predictor['config']
        return data

    @classmethod
    def _pre_build(cls, data: dict) -> dict:
        for i, predictor in enumerate(data['config']['predictors']):
            if isinstance(predictor, dict):
                data['config']['predictors'][i] = \
                    GraphPredictor.stuff_predictor_into_envelope(predictor)
        return data

    @staticmethod
    def stuff_predictor_into_envelope(predictor: dict) -> dict:
        """Insert a serialized embedded predictor into a module envelope, to facilitate deser."""
        return dict(
            module_type='PREDICTOR',
            config=predictor,
            active=False,
            schema_id='43c61ad4-7e33-45d0-a3de-504acb4e0737'  # TODO: what should this be?
        )

    def __str__(self):
        return '<GraphPredictor {!r}>'.format(self.name)


class ExpressionPredictor(Serializable['ExpressionPredictor'], Predictor):
    """[ALPHA] A predictor interface that allows calculator expressions.

    Parameters
    ----------
    name: str
        name of the configuration
    description: str
        the description of the predictor
    expression: str
        the expression that uses the aliased values
    output: Descriptor
        the Descriptor that represents the output relation
    aliases: dict
        a mapping from expression argument to descriptor key

    """

    uid = _properties.Optional(_properties.UUID, 'id', serializable=False)
    name = _properties.String('config.name')
    description = _properties.String('config.description')
    expression = _properties.String('config.expression')
    output = _properties.Object(Descriptor, 'config.output')
    aliases = _properties.Mapping(_properties.String, _properties.String, 'config.aliases')
    typ = _properties.String('config.type', default='Expression', deserializable=False)
    status = _properties.Optional(_properties.String(), 'status', serializable=False)
    status_info = _properties.Optional(
        _properties.List(_properties.String()),
        'status_info',
        serializable=False
    )
    active = _properties.Boolean('active', default=True)

    # NOTE: These could go here or in _post_dump - it's unclear which is better right now
    module_type = _properties.String('module_type', default='PREDICTOR')
    schema_id = _properties.UUID('schema_id', default=UUID('866e72a6-0a01-4c5f-8c35-146eb2540166'))

    def __init__(self,
                 name: str,
                 description: str,
                 expression: str,
                 output: Descriptor,
                 aliases: dict,
                 session: Optional[Session] = None,
                 report: Optional[Report] = None,
                 active: bool = True):
        self.name: str = name
        self.description: str = description
        self.expression: str = expression
        self.output: Descriptor = output
        self.aliases: dict = aliases
        self.session: Optional[Session] = session
        self.report: Optional[Report] = report
        self.active: bool = active

    def _post_dump(self, data: dict) -> dict:
        data['display_name'] = data['config']['name']
        return data

    def __str__(self):
        return '<ExpressionPredictor {!r}>'.format(self.name)


class MolecularStructureFeaturizer(Serializable['MolecularStructureFeaturizer'], Predictor):
    """
    [ALPHA] A "batteries-included" featurizer for organic molecules. Powered by CDK.

    Parameters
    ----------
    name: str
        name of the configuration
    description: str
        the description of the predictor
    descriptor: MolecularStructureDescriptor
        the descriptor to featurize
    features: List[str]
        the list of features to compute (first 3 are aliases for feature sets).
        Valid values include:
        - all (alias for all below)
        - standard (alias for AcidGroupCount, AtomicPolarizability, MassAutocorr,
        PolarizabilityAutocorr, HBondAcceptorCount, BondCount, and AtomCount)
        - expensive (alias for WeightedPath, ChiChain, ChiCluster, ChiPathCluster, and ChiPath)
        - TopologicalSurfaceArea `CDK Link<https://cdk.github.io/cdk/1.5/docs/api/org/openscience/cdk/qsar/descriptors/molecular/FractionalPSADescriptor.html>`
        - EccentricConnectivityIndex `CDK Link<http://cdk.github.io/cdk/2.2/docs/api/org/openscience/cdk/qsar/descriptors/molecular/EccentricConnectivityIndexDescriptor.html>`
        - KappaShapeIndices `CDK Link<https://cdk.github.io/cdk/1.5/docs/api/org/openscience/cdk/qsar/descriptors/molecular/KappaShapeIndicesDescriptor.html>`
        - RuleOfFive `CDK Link<https://cdk.github.io/cdk/1.5/docs/api/org/openscience/cdk/qsar/descriptors/molecular/RuleOfFiveDescriptor.html>`
        - ALOGP `CDK Link<http://cdk.github.io/cdk/1.4/docs/api/org/openscience/cdk/qsar/descriptors/molecular/ALOGPDescriptor.html>`
        - PolarizabilityAutocorr `CDK Link<https://cdk.github.io/cdk/1.5/docs/api/org/openscience/cdk/qsar/descriptors/molecular/AutocorrelationDescriptorPolarizability.html>`
        - BondCount `CDK Link<https://cdk.github.io/cdk/1.5/docs/api/org/openscience/cdk/AtomContainer.html>`
        - VertexAdjacencyMagnitude `CDK Link<https://cdk.github.io/cdk/1.5/docs/api/org/openscience/cdk/qsar/descriptors/molecular/VAdjMaDescriptor.html>`
        - ZagrebIndex `CDK Link<http://cdk.github.io/cdk/latest/docs/api/org/openscience/cdk/qsar/descriptors/molecular/ZagrebIndexDescriptor.html>`
        - HBondDonorCount `CDK Link<http://cdk.github.io/cdk/2.2/docs/api/org/openscience/cdk/qsar/descriptors/molecular/HBondDonorCountDescriptor.html>`
        - ChiPathCluster `CDK Link<http://cdk.github.io/cdk/2.2/docs/api/org/openscience/cdk/qsar/descriptors/molecular/ChiPathClusterDescriptor.html>`
        - MannholdLogP `CDK Link<https://cdk.github.io/cdk/1.5/docs/api/org/openscience/cdk/qsar/descriptors/molecular/MannholdLogPDescriptor.html>`
        - AtomCount `CDK Link<https://cdk.github.io/cdk/1.5/docs/api/org/openscience/cdk/AtomContainer.html>`
        - AromaticAtomCount `CDK Link<https://cdk.github.io/cdk/1.5/docs/api/org/openscience/cdk/qsar/descriptors/molecular/AromaticAtomsCountDescriptor.html>`
        - LargestPiSystem `CDK Link<http://cdk.github.io/cdk/2.2/docs/api/org/openscience/cdk/qsar/descriptors/molecular/LargestPiSystemDescriptor.html>`
        - HybridizationRatioDescriptor `CDK Link<https://cdk.github.io/cdk/1.5/docs/api/org/openscience/cdk/qsar/descriptors/molecular/HybridizationRatioDescriptor.html>`
        - LargestChain `CDK Link<https://cdk.github.io/cdk/1.5/docs/api/org/openscience/cdk/qsar/descriptors/molecular/LargestChainDescriptor.html>`
        - MDE `CDK Link<https://cdk.github.io/cdk/1.5/docs/api/org/openscience/cdk/qsar/descriptors/molecular/MDEDescriptor.html>`
        - Weight `CDK Link<https://cdk.github.io/cdk/1.5/docs/api/org/openscience/cdk/qsar/descriptors/molecular/WeightDescriptor.html>`
        - FMF `CDK Link<https://cdk.github.io/cdk/1.5/docs/api/org/openscience/cdk/qsar/descriptors/molecular/FMFDescriptor.html>`
        - AtomicPolarizability `CDK Link<https://cdk.github.io/cdk/1.5/docs/api/org/openscience/cdk/charges/Polarizability.html>`
        - CarbonTypes `CDK Link<https://cdk.github.io/cdk/1.5/docs/api/org/openscience/cdk/qsar/descriptors/molecular/CarbonTypesDescriptor.html>`
        - PetitjeanNumber `CDK Link<http://cdk.github.io/cdk/latest/docs/api/org/openscience/cdk/qsar/descriptors/molecular/PetitjeanNumberDescriptor.html>`
        - HBondAcceptorCount `CDK Link<http://cdk.github.io/cdk/latest/docs/api/org/openscience/cdk/qsar/descriptors/molecular/HBondAcceptorCountDescriptor.html>`
        - RotatableBondsCount `CDK Link<https://cdk.github.io/cdk/1.5/docs/api/org/openscience/cdk/qsar/descriptors/molecular/RotatableBondsCountDescriptor.html>`
        - WeightedPath `CDK Link<https://cdk.github.io/cdk/1.5/docs/api/org/openscience/cdk/qsar/descriptors/molecular/WeightedPathDescriptor.html>`
        - AromaticBondCount `CDK Link<http://cdk.github.io/cdk/2.2/docs/api/org/openscience/cdk/aromaticity/Aromaticity.html>`
        - XLogP `CDK Link<https://cdk.github.io/cdk/1.5/docs/api/org/openscience/cdk/qsar/descriptors/molecular/XLogPDescriptor.html>`
        - ChiPath `CDK Link<https://cdk.github.io/cdk/1.5/docs/api/org/openscience/cdk/qsar/descriptors/molecular/ChiPathDescriptor.html>`
        - FragmentComplexity `CDK Link<https://cdk.github.io/cdk/1.5/docs/api/org/openscience/cdk/qsar/descriptors/molecular/FragmentComplexityDescriptor.html>`
        - ChiChain `CDK Link<http://cdk.github.io/cdk/2.2/docs/api/org/openscience/cdk/qsar/descriptors/molecular/ChiChainDescriptor.html>`
        - KierHallSmarts `CDK Link<https://cdk.github.io/cdk/1.5/docs/api/org/openscience/cdk/qsar/descriptors/molecular/KierHallSmartsDescriptor.html>`
        - MassAutocorr `CDK Link<http://cdk.github.io/cdk/2.2/docs/api/org/openscience/cdk/qsar/descriptors/molecular/AutocorrelationDescriptorMass.html>`
        - AcidGroupCount `CDK Link<https://cdk.github.io/cdk/1.5/docs/api/org/openscience/cdk/qsar/descriptors/molecular/AcidicGroupCountDescriptor.html>`
        - BPol `CDK Link<https://cdk.github.io/cdk/1.5/docs/api/org/openscience/cdk/qsar/descriptors/molecular/BPolDescriptor.html>`
        - WienerNumbers `CDK Link<https://cdk.github.io/cdk/1.5/docs/api/org/openscience/cdk/qsar/descriptors/molecular/WienerNumbersDescriptor.html>`
        - ChiCluster `CDK Link<https://cdk.github.io/cdk/1.5/docs/api/org/openscience/cdk/qsar/descriptors/molecular/ChiClusterDescriptor.html>`
        - BasicGroupCount `CDK Link<https://cdk.github.io/cdk/1.5/docs/api/org/openscience/cdk/qsar/descriptors/molecular/BasicGroupCountDescriptor.html>`
    excludes: List[str]
        list of features to exclude (accepts same set of values as features). The final set
        of outputs generated by the predictor is set(features) - set(excludes).

    """

    uid = _properties.Optional(_properties.UUID, 'id', serializable=False)
    name = _properties.String('config.name')
    description = _properties.String('config.description')
    descriptor = _properties.Object(Descriptor, 'config.descriptor')
    features = _properties.List(_properties.String, 'config.features')
    excludes = _properties.List(_properties.String, 'config.excludes')
    typ = _properties.String('config.type', default='MoleculeFeaturizer', deserializable=False)
    status = _properties.Optional(_properties.String, 'status', serializable=False)
    status_info = _properties.Optional(
        _properties.List(_properties.String),
        'status_info',
        serializable=False
    )
    active = _properties.Boolean('active', default=True)

    # NOTE: These could go here or in _post_dump - it's unclear which is better right now
    module_type = _properties.String('module_type', default='PREDICTOR')
    schema_id = _properties.UUID('schema_id', default=UUID('24183b2f-848c-46fa-8640-21b7743e38a3'))

    def __init__(self,
                 name: str,
                 description: str,
                 descriptor: MolecularStructureDescriptor,
                 features: List[str] = ["standard"],
                 excludes: List[str] = [],
                 session: Optional[Session] = None,
                 report: Optional[Report] = None,
                 active: bool = True):
        self.name: str = name
        self.description: str = description
        self.descriptor = descriptor
        self.features = features
        self.excludes = excludes
        self.session: Optional[Session] = session
        self.report: Optional[Report] = report
        self.active: bool = active

    def _post_dump(self, data: dict) -> dict:
        data['display_name'] = data['config']['name']
        return data

    def __str__(self):
        return '<MolecularStructureFeaturizer {!r}>'.format(self.name)


class IngredientsToSimpleMixturePredictor(
        Serializable['IngredientsToSimpleMixturePredictor'], Predictor):
    """[ALPHA] A predictor interface that constructs a simple mixture from ingredient quantities.

    Parameters
    ----------
    name: str
        name of the configuration
    description: str
        description of the predictor
    output: FormulationDescriptor
        descriptor that represents the output formulation
    id_to_quantity: Dict[str, RealDescriptor]
        Map from ingredient identifier to the descriptor that represents its quantity,
        e.g. ``{'water': RealDescriptor('water quantity', 0, 1)}``
    labels: Dict[str, List[str]]
        Map from each label to all ingredients assigned that label, when present in a mixture,
        e.g. ``{'solvent': ['water']}``

    """

    uid = _properties.Optional(_properties.UUID, 'id', serializable=False)
    name = _properties.String('config.name')
    description = _properties.String('config.description')
    output = _properties.Object(FormulationDescriptor, 'config.output')
    id_to_quantity = _properties.Mapping(_properties.String, _properties.Object(RealDescriptor),
                                         'config.id_to_quantity')
    labels = _properties.Mapping(_properties.String, _properties.List(_properties.String),
                                 'config.labels')
    typ = _properties.String('config.type', default='IngredientsToSimpleMixture',
                             deserializable=False)
    status = _properties.Optional(_properties.String(), 'status', serializable=False)
    status_info = _properties.Optional(
        _properties.List(_properties.String()),
        'status_info',
        serializable=False
    )
    active = _properties.Boolean('active', default=True)

    # NOTE: These could go here or in _post_dump - it's unclear which is better right now
    module_type = _properties.String('module_type', default='PREDICTOR')
    schema_id = _properties.UUID('schema_id', default=UUID('873e4541-da8a-4698-a981-732c0c729c3d'))

    def __init__(self,
                 name: str,
                 description: str,
                 output: FormulationDescriptor,
                 id_to_quantity: Dict[str, RealDescriptor],
                 labels: Dict[str, List[str]],
                 session: Optional[Session] = None,
                 report: Optional[Report] = None,
                 active: bool = True):
        self.name: str = name
        self.description: str = description
        self.output: FormulationDescriptor = output
        self.id_to_quantity: Dict[str, RealDescriptor] = id_to_quantity
        self.labels: Dict[str, List[str]] = labels
        self.session: Optional[Session] = session
        self.report: Optional[Report] = report
        self.active: bool = active

    def _post_dump(self, data: dict) -> dict:
        data['display_name'] = data['config']['name']
        return data

    def __str__(self):
        return '<IngredientsToSimpleMixturePredictor {!r}>'.format(self.name)


class GeneralizedMeanPropertyPredictor(
        Serializable['GeneralizedMeanPropertyPredictor'], Predictor):
    """[ALPHA] A predictor interface that computes generalized mean component properties.

    Parameters
    ----------
    name: str
        name of the configuration
    description: str
        description of the predictor
    input_descriptor: FormulationDescriptor
        descriptor that represents the input formulation
    properties: List[str]
        List of component properties to featurize
    p: float
        Power of the generalized mean
    impute_properties: bool
        Whether to impute missing ingredient properties.
        If ``False`` an error is thrown when a missing ingredient property is encountered.
        If ``True`` and no ``default_properties`` are specified, then the average over the
        entire dataset is used.
        If ``True`` and a default is specified in ``default_properties``, then the specified
        default is used in place of missing values.
    training_data: DataSource
        Source of the training data, which can be either a CSV or an Ara table
    label: Optional[str]
        Optional label
    default_properties: Optional[Dict[str, float]]
        Default values to use for imputed properties.
        Defaults are specified as a map from descriptor key to its default value.
        If not specified and ``impute_properties == True`` the average over the entire dataset
        will be used to fill in missing values. Any specified defaults will be used in place of
        the average over the dataset. ``impute_properties`` must be ``True`` if
        ``default_properties`` are provided.

    """

    uid = _properties.Optional(_properties.UUID, 'id', serializable=False)
    name = _properties.String('config.name')
    description = _properties.String('config.description')
    input_descriptor = _properties.Object(FormulationDescriptor, 'config.input')
    properties = _properties.List(_properties.String, 'config.properties')
    p = _properties.Float('config.p')
    training_data = _properties.Object(DataSource, 'config.training_data')
    impute_properties = _properties.Boolean('config.impute_properties')
    default_properties = _properties.Optional(
        _properties.Mapping(_properties.String, _properties.Float), 'config.default_properties')
    label = _properties.Optional(_properties.String, 'config.label')
    typ = _properties.String('config.type', default='GeneralizedMeanProperty',
                             deserializable=False)
    status = _properties.Optional(_properties.String, 'status', serializable=False)
    status_info = _properties.Optional(
        _properties.List(_properties.String),
        'status_info',
        serializable=False
    )
    active = _properties.Boolean('active', default=True)

    # NOTE: These could go here or in _post_dump - it's unclear which is better right now
    module_type = _properties.String('module_type', default='PREDICTOR')
    schema_id = _properties.UUID('schema_id', default=UUID('29e53222-3217-4f81-b3b8-4197a8211ade'))

    def __init__(self,
                 name: str,
                 description: str,
                 input_descriptor: FormulationDescriptor,
                 properties: List[str],
                 p: float,
                 training_data: DataSource,
                 impute_properties: bool,
                 default_properties: Optional[Dict[str, float]] = None,
                 label: Optional[str] = None,
                 session: Optional[Session] = None,
                 report: Optional[Report] = None,
                 active: bool = True):
        self.name: str = name
        self.description: str = description
        self.input_descriptor: FormulationDescriptor = input_descriptor
        self.properties: List[str] = properties
        self.p: float = p
        self.training_data = training_data
        self.impute_properties: bool = impute_properties
        self.default_properties: Optional[Dict[str, float]] = default_properties
        self.label: Optional[str] = label
        self.session: Optional[Session] = session
        self.report: Optional[Report] = report
        self.active: bool = active

    def _post_dump(self, data: dict) -> dict:
        data['display_name'] = data['config']['name']
        return data

    def __str__(self):
<<<<<<< HEAD
        return '<GeneralizedMeanPropertyPredictor {!r}>'.format(self.name)


class SimpleMixturePredictor(Serializable['SimpleMixturePredictor'], Predictor):
    """
    [ALPHA] A predictor interface that builds a simple graphical model.

    Parameters
    ----------
    name: str
        name of the configuration
    description: str
        description of the predictor
    input_descriptor: FormulationDescriptor
        input descriptor for the hierarchical (un-mixed) formulation
    output_descriptor: FormulationDescriptor
        output descriptor for the flat (mixed) formulation
    training_data: DataSource
        Source of the training data, which can be either a CSV or an Ara table

    """

    uid = _properties.Optional(_properties.UUID, 'id', serializable=False)
    name = _properties.String('config.name')
    description = _properties.String('config.description')
    input_descriptor = _properties.Object(FormulationDescriptor, 'config.input')
    output_descriptor = _properties.Object(FormulationDescriptor, 'config.output')
    training_data = _properties.Object(DataSource, 'config.training_data')
    typ = _properties.String('config.type', default='SimpleMixture',
                             deserializable=False)
    status = _properties.Optional(_properties.String, 'status', serializable=False)
    status_info = _properties.Optional(_properties.List(_properties.String),
                                       'status_info',
                                       serializable=False)
    active = _properties.Boolean('active', default=True)

    # NOTE: These could go here or in _post_dump - it's unclear which is better right now
    module_type = _properties.String('module_type', default='PREDICTOR')
    schema_id = _properties.UUID('schema_id', default=UUID('e82a993c-e6ab-46a2-b636-c71d0ba224d1'))

    def __init__(self,
                 name: str,
                 description: str,
                 input_descriptor: FormulationDescriptor,
                 output_descriptor: FormulationDescriptor,
                 training_data: DataSource,
                 session: Optional[Session] = None,
                 report: Optional[Report] = None,
                 active: bool = True):
        self.name: str = name
        self.description: str = description
        self.input_descriptor: FormulationDescriptor = input_descriptor
        self.output_descriptor: FormulationDescriptor = output_descriptor
        self.training_data = training_data
        self.session: Optional[Session] = session
        self.report: Optional[Report] = report
        self.active: bool = active

    def _post_dump(self, data: dict) -> dict:
        data['display_name'] = data['config']['name']
        return data

    def __str__(self):
        return '<SimpleMixturePredictor {!r}>'.format(self.name)
=======
        return '<GeneralizedMeanPropertyPredictor {!r}>'.format(self.name)
>>>>>>> 42c2914a
<|MERGE_RESOLUTION|>--- conflicted
+++ resolved
@@ -19,7 +19,8 @@
            'Predictor',
            'SimpleMLPredictor',
            'MolecularStructureFeaturizer',
-           'GeneralizedMeanPropertyPredictor']
+           'GeneralizedMeanPropertyPredictor',
+           'SimpleMixturePredictor']
 
 
 class Predictor(Module):
@@ -542,7 +543,6 @@
         return data
 
     def __str__(self):
-<<<<<<< HEAD
         return '<GeneralizedMeanPropertyPredictor {!r}>'.format(self.name)
 
 
@@ -606,7 +606,4 @@
         return data
 
     def __str__(self):
-        return '<SimpleMixturePredictor {!r}>'.format(self.name)
-=======
-        return '<GeneralizedMeanPropertyPredictor {!r}>'.format(self.name)
->>>>>>> 42c2914a
+        return '<SimpleMixturePredictor {!r}>'.format(self.name)