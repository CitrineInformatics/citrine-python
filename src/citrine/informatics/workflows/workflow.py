--- conflicted
+++ resolved
@@ -25,13 +25,10 @@
     _response_key = None
     _session: Optional[Session] = None
 
-<<<<<<< HEAD
     project_id: Optional[UUID] = None
     """:Optional[UUID]: Unique ID of the project that contains this workflow."""
-=======
     name = properties.String('name')
     description = properties.Optional(properties.String, 'description')
->>>>>>> 843134cf
     uid = properties.Optional(properties.UUID, 'id', serializable=False)
     """:Optional[UUID]: Citrine Platform unique identifier"""
 
