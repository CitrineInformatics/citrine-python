--- conflicted
+++ resolved
@@ -9,14 +9,9 @@
 __all__ = ['IngredientFractionsPredictor']
 
 
-<<<<<<< HEAD
-class IngredientFractionsPredictor(Resource["IngredientFractionsPredictor"], Predictor):
-    """A predictor interface that computes ingredient fractions.
-=======
 class IngredientFractionsPredictor(Resource["IngredientFractionsPredictor"],
                                    Predictor, AIResourceMetadata):
-    """[ALPHA] A predictor interface that computes ingredient fractions.
->>>>>>> 885691ea
+    """A predictor interface that computes ingredient fractions.
 
     Parameters
     ----------
