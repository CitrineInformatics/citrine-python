--- conflicted
+++ resolved
@@ -26,12 +26,8 @@
             "Formulation": FormulationDescriptor,
             "Inorganic": ChemicalFormulaDescriptor,
             "Organic": MolecularStructureDescriptor,
-<<<<<<< HEAD
             "Real": RealDescriptor,
-        }[data["type"]]
-=======
         }[t]
->>>>>>> 3686fb0e
 
 
 class RealDescriptor(Serializable['RealDescriptor'], Descriptor):
@@ -180,7 +176,9 @@
         self.key: str = key
         self.categories: List[str] = categories
 
-<<<<<<< HEAD
+    def __str__(self):
+        return "<CategoricalDescriptor {!r}>".format(self.key)
+
 
 class FormulationDescriptor(Serializable['FormulationDescriptor'], Descriptor):
     """[ALPHA] A descriptor to hold formulations.
@@ -206,7 +204,6 @@
 
     def __init__(self, key: str):
         self.key: str = key
-=======
-    def __str__(self):
-        return "<CategoricalDescriptor {!r}>".format(self.key)
->>>>>>> 3686fb0e
+
+    def __str__(self):
+        return "<FormulationDescriptor {!r}>".format(self.key)