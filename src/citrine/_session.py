--- conflicted
+++ resolved
@@ -110,12 +110,7 @@
 
     def get_resource(self, path: str, *args, **kwargs) -> dict:
         """GET a particular resource as JSON."""
-<<<<<<< HEAD
-        # TODO: Fix this return value (possibly list)
-        return self.checked_request('GET', path, *args, **kwargs).json()
-=======
         return self.checked_get(path, *args, **kwargs).json()
->>>>>>> 3f272160
 
     def post_resource(self, path: str, json: dict, *args, **kwargs) -> dict:
         """POST to a particular resource as JSON."""
