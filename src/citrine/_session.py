from os import environ
from typing import Optional, Callable, Iterator
from logging import getLogger
from datetime import datetime, timedelta

from requests import Response

from citrine.exceptions import (
    NotFound,
    Unauthorized,
    UnauthorizedRefreshToken,
    WorkflowConflictException,
    WorkflowNotReadyException,
    BadRequest, CitrineException)

import jwt
import requests


# Choose a 5 second buffer so that there's no chance of the access token
# expiring during the check for expiration
EXPIRATION_BUFFER_MILLIS: timedelta = timedelta(milliseconds=5000)


class Session(requests.Session):
    """Wrapper around requests.Session that is both refresh-token and schema aware."""

    def __init__(self,
                 refresh_token: str = environ.get('CITRINE_API_TOKEN'),
                 scheme: str = 'https',
                 host: str = 'citrine.io',
                 port: Optional[str] = None):
        super().__init__()
        self.logger = getLogger(__name__)
        self.scheme: str = scheme
        self.authority = ':'.join([host, port or ''])
        self.refresh_token: str = refresh_token
        self.access_token: Optional[str] = None
        self.access_token_expiration: datetime = datetime.utcnow()

        # Following scheme:[//authority]path[?query][#fragment] (https://en.wikipedia.org/wiki/URL)
        self.headers.update({"Content-Type": "application/json"})

<<<<<<< HEAD
        # Default parameters for S3 connectivity. Can be changed by tests.
        self.s3_endpoint_url = None
        self.s3_use_ssl = True
        self.s3_addressing_style = 'auto'
=======
    def _versioned_base_url(self, version: str = 'v1'):
        return '{}://{}/api/{}/'.format(self.scheme, self.authority, version)
>>>>>>> 5142b703

    def _is_access_token_expired(self):
        return self.access_token_expiration - EXPIRATION_BUFFER_MILLIS <= datetime.utcnow()

    def _refresh_access_token(self) -> None:
        """Optionally refresh our access token (if the previous one is about to expire)."""
        data = {'refresh_token': self.refresh_token}
        response = super().request(
            'POST', self._versioned_base_url() + 'tokens/refresh', json=data)
        if response.status_code != 200:
            raise UnauthorizedRefreshToken()
        self.access_token = response.json()['access_token']
        self.access_token_expiration = datetime.utcfromtimestamp(
            jwt.decode(self.access_token, verify=False)['exp']
        )

    def checked_request(self, method: str, path: str, *args,
                        version: str = 'v1', **kwargs) -> requests.Response:
        """Check response status code and throw an exception if relevant."""
        if self._is_access_token_expired():
            self._refresh_access_token()
        uri = self._versioned_base_url(version) + path.lstrip('/')
        response = super().request(method, uri, *args, **kwargs)

        try:
            if response.status_code == 401 and response.json().get("reason") == "invalid-token":
                self._refresh_access_token()
                response = super().request(method, uri, *args, **kwargs)
        except ValueError:
            # Ignore ValueErrors thrown by attempting to decode json bodies. This
            # might occur if we get a 401 response without a JSON body
            pass

        # TODO: More substantial/careful error handling
        if 200 <= response.status_code <= 299:
            self.logger.info('%s %s %s', response.status_code, method, path)
            return response
        else:
            stacktrace = self._extract_response_stacktrace(response)
            if stacktrace is not None:
                self.logger.error('Response arrived with stacktrace:')
                self.logger.error(stacktrace)
            if response.status_code == 400:
                self.logger.error('%s %s %s', response.status_code, method, path)
                self.logger.error(response.text)
                raise BadRequest(path, response)
            elif response.status_code == 401:
                self.logger.error('%s %s %s', response.status_code, method, path)
                raise Unauthorized(path, response)
            elif response.status_code == 404:
                self.logger.error('%s %s %s', response.status_code, method, path)
                raise NotFound(path, response)
            elif response.status_code == 409:
                self.logger.debug('%s %s %s', response.status_code, method, path)
                raise WorkflowConflictException(response.text)
            elif response.status_code == 425:
                self.logger.debug('%s %s %s', response.status_code, method, path)
                msg = 'Cant execute at this time. Try again later. Error: {}'.format(response.text)
                raise WorkflowNotReadyException(msg)
            else:
                self.logger.error('%s %s %s', response.status_code, method, path)
                raise CitrineException(response.text)

    @staticmethod
    def _extract_response_stacktrace(response: Response) -> Optional[str]:
        try:
            json_value = response.json()
            if isinstance(json_value, dict):
                return json_value.get('debug_stacktrace')
        except ValueError:
            pass
        return None

    def get_resource(self, path: str, *args, **kwargs) -> dict:
        """GET a particular resource as JSON."""
        return self.checked_get(path, *args, **kwargs).json()

    def post_resource(self, path: str, json: dict, *args, **kwargs) -> dict:
        """POST to a particular resource as JSON."""
        return self.checked_post(path, *args, json=json, **kwargs).json()

    def put_resource(self, path: str, json: dict, *args, **kwargs) -> dict:
        """PUT data given by some JSON at a particular resource."""
        return self.checked_put(path, *args, json=json, **kwargs).json()

    def delete_resource(self, path: str) -> dict:
        """DELETE a particular resource as JSON."""
        return self.checked_delete(path).json()

    @staticmethod
    def cursor_paged_resource(base_method: Callable[..., dict], path: str, *args,
                              forward: bool = True, per_page: int = 100,
                              version: str = 'v2', **kwargs) -> Iterator[dict]:
        """
        Returns a flat generator of results for an API query.

        Results are fetched in chunks of size `per_page` and loaded lazily.
        """
        params = kwargs.get('params', {})
        params['forward'] = forward
        params['ascending'] = forward
        params['per_page'] = per_page
        kwargs['params'] = params
        while True:
            response_json = base_method(path, *args, version=version, **kwargs)
            for obj in response_json['contents']:
                yield obj
            cursor = response_json.get('next')
            if cursor is None:
                break
            params['cursor'] = cursor

    def checked_post(self, path: str, json: dict, *args, **kwargs) -> Response:
        """Execute a POST request to a URL and utilize error filtering on the response."""
        return self.checked_request('POST', path, *args, json=json, **kwargs)

    def checked_put(self, path: str, json: dict, *args, **kwargs) -> Response:
        """Execute a PUT request to a URL and utilize error filtering on the response."""
        return self.checked_request('PUT', path, *args, json=json, **kwargs)

    def checked_delete(self, path: str) -> Response:
        """Execute a DELETE request to a URL and utilize error filtering on the response."""
        return self.checked_request('DELETE', path)

    def checked_get(self, path: str, *args, **kwargs) -> Response:
        """Execute a GET request to a URL and utilize error filtering on the response."""
        return self.checked_request('GET', path, *args, **kwargs)<|MERGE_RESOLUTION|>--- conflicted
+++ resolved
@@ -15,7 +15,6 @@
 
 import jwt
 import requests
-
 
 # Choose a 5 second buffer so that there's no chance of the access token
 # expiring during the check for expiration
@@ -41,15 +40,13 @@
         # Following scheme:[//authority]path[?query][#fragment] (https://en.wikipedia.org/wiki/URL)
         self.headers.update({"Content-Type": "application/json"})
 
-<<<<<<< HEAD
         # Default parameters for S3 connectivity. Can be changed by tests.
         self.s3_endpoint_url = None
         self.s3_use_ssl = True
         self.s3_addressing_style = 'auto'
-=======
+
     def _versioned_base_url(self, version: str = 'v1'):
         return '{}://{}/api/{}/'.format(self.scheme, self.authority, version)
->>>>>>> 5142b703
 
     def _is_access_token_expired(self):
         return self.access_token_expiration - EXPIRATION_BUFFER_MILLIS <= datetime.utcnow()
