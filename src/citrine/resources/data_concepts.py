--- conflicted
+++ resolved
@@ -1,12 +1,8 @@
 """Top-level class for all data concepts objects and collections thereof."""
 from abc import abstractmethod, ABC
 import re
-<<<<<<< HEAD
 from warnings import warn
 from typing import TypeVar, Type, List, Union, Optional, Iterator, Iterable, Sequence
-=======
-from typing import TypeVar, Type, List, Union, Optional, Iterator, Iterable
->>>>>>> ff16006b
 from uuid import UUID, uuid4
 
 from gemd.entity.dict_serializable import DictSerializable
