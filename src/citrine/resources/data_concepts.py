"""Top-level class for all data concepts objects and collections thereof."""
from abc import abstractmethod, ABC
from warnings import warn
from typing import TypeVar, Type, List, Union, Optional, Iterator
from uuid import UUID, uuid4
import deprecation

from gemd.entity.dict_serializable import DictSerializable
from gemd.entity.base_entity import BaseEntity
from gemd.entity.link_by_uid import LinkByUID
from gemd.json import GEMDJson
from gemd.util import recursive_foreach

from citrine._rest.collection import Collection
from citrine._serialization import properties
from citrine._serialization.polymorphic_serializable import PolymorphicSerializable
from citrine._serialization.properties import Property as SerializableProperty
from citrine._serialization.serializable import Serializable
from citrine._session import Session
from citrine._utils.functions import scrub_none, replace_objects_with_links, \
    format_escaped_url
from citrine.exceptions import BadRequest
from citrine.resources.audit_info import AuditInfo
from citrine.jobs.job import _poll_for_job_completion
from citrine.resources.response import Response

CITRINE_SCOPE = 'id'


class DataConcepts(DictSerializable, PolymorphicSerializable['DataConcepts'], ABC):
    """
    An abstract data concepts object.

    DataConcepts must be extended along with `Resource`.

    Parameters
    ----------
    typ: str
        A string denoting what type of DataConcepts class a particular instantiation is.

    """

    _type_key = "type"
    """str: key used to determine type of serialized object."""

    _client_keys = []
    """list of str: keys that are in the serialized object, but are only relevant to the client.
    These keys are not passed to the data model during deserialization.
    """

    class_dict = dict()
    """
    Dict[str, class]: dictionary from the type key to the class for every class \
    that extends DataConcepts.

    Only populated if the :func:`get_type` method is invoked.
    """

    collection_dict = dict()
    """
    Dict[str, class]: dictionary from the type key to the associated collection \
     for every class that extends DataConcepts.

    Only populated if the :func:`get_collection_type` method is invoked.
    """

    json_support = None
    """
    Custom json support object, which knows how to serialize and deserialize DataConcepts classes.
    """

    client_specific_fields = {
        "audit_info": AuditInfo,
        "dataset": properties.UUID,
    }
    """
    Fields that are added to the gemd data objects when they are used in this client

    * audit_info contains who/when information about the resource on the citrine platform
    * dataset is the unique Citrine id of the dataset that owns this resource
    """

    def __init__(self, typ: str):
        self.typ = typ
        for field in self.client_specific_fields:
            self.__setattr__("_{}".format(field), None)

    @property
    def audit_info(self) -> Optional[AuditInfo]:
        """Get the audit info object."""
        return self._audit_info

    @property
    def uid(self) -> Optional[UUID]:
        """Get the Citrine Identifier (scope = "id"), or None if not registered."""
        return self.uids.get(CITRINE_SCOPE)

    @property
    def dataset(self) -> Optional[UUID]:
        """[ALPHA] Get the dataset of this object, if it was returned by the backend."""
        return self._dataset

    @classmethod
    def from_dict(cls, d: dict):
        """
        Build a data concepts object from a dictionary.

        This is an internal method, and should not be called directly by users.  First,
        it removes client_specific_fields from d, if present, and then calls the gemd
        object's from_dict method.  Finally, it adds those fields back.

        Parameters
        ----------
        d: dict
            A representation of the object that will be shallowly loaded into the object.

        """
        popped = {k: d.pop(k, None) for k in cls.client_specific_fields}
        obj = super().from_dict(d)

        for field, clazz in cls.client_specific_fields.items():
            value = popped[field]
            if value is None:
                deserialized = None
            elif issubclass(clazz, DictSerializable):
                if not isinstance(value, dict):
                    raise TypeError(
                        "{} must be a dictionary or None but was {}".format(field, value))
                deserialized = clazz.build(value)
            elif issubclass(clazz, SerializableProperty):
                # deserialize handles type checking already
                deserialized = clazz(clazz).deserialize(value)
            else:
                raise NotImplementedError("No deserialization strategy reported for client "
                                          "field type {} for field {}.".format(clazz, field))
            setattr(obj, "_{}".format(field), deserialized)
        return obj

    @classmethod
    def build(cls, data: dict):
        """
        Build a data concepts object from a dictionary or from a GEMD object.

        This is an internal method, and should not be called directly by users.

        Parameters
        ----------
        data: dict
            A representation of the object. It must be possible to put this dictionary through
            the loads/dumps cycle of the GMED
            :py:mod:`JSON encoder <gemd.json>`. The ensuing dictionary must
            have a `type` field that corresponds to the response key of this class or of
            :py:class:`LinkByUID <gemd.entity.link_by_uid.LinkByUID>`.

        Returns
        -------
        DataConcepts
            An object corresponding to a data concepts resource.

        """
        return cls.get_json_support().copy(data)

    @classmethod
    def get_type(cls, data) -> Type[Serializable]:
        """
        Determine the class of a serialized object.

        The data dictionary must have a 'type' key whose value corresponds to the response key
        of one of the classes that extends :class:`DataConcepts`.

        Parameters
        ----------
        data: dict
            A dictionary corresponding to a serialized data concepts object of unknown type.
            This method will also work if data is a deserialized GEMD object.

        Returns
        -------
        class
            The class corresponding to data.

        """
        if len(DataConcepts.class_dict) == 0:
            # This line is only reached if get_type is called before build,
            # which is hard to reproduce, hence the no cover.
            DataConcepts._make_class_dict()  # pragma: no cover
        if isinstance(data, DictSerializable):
            data = data.as_dict()
        return DataConcepts.class_dict[data['type']]

    @classmethod
    def get_collection_type(cls, data) -> Type[Collection]:
        """
        Determine the associated collection type for a serialized data object.

        The data dictionary must have a 'type' key whose value corresponds to the individual key
        of one of the collections that extends :class:`DataConceptsCollection`.

        Parameters
        ----------
        data: dict
            A dictionary corresponding to a serialized data concepts object of unknown type.
            This method will also work if data is a deserialized GEMD object.

        Returns
        -------
        collection
            The collection type corresponding to data.

        """
        if len(DataConcepts.collection_dict) == 0:
            # This branch is intended to populate collection dict on first call
            DataConcepts._make_collection_dict()
        if isinstance(data, DictSerializable):
            data = data.as_dict()
        return DataConcepts.collection_dict[data['type']]

    @staticmethod
    def _make_class_dict():
        """Construct a dictionary from each type key to the class."""
        from citrine.resources.condition_template import ConditionTemplate
        from citrine.resources.parameter_template import ParameterTemplate
        from citrine.resources.property_template import PropertyTemplate
        from citrine.resources.material_template import MaterialTemplate
        from citrine.resources.measurement_template import MeasurementTemplate
        from citrine.resources.process_template import ProcessTemplate
        from citrine.resources.ingredient_spec import IngredientSpec
        from citrine.resources.material_spec import MaterialSpec
        from citrine.resources.measurement_spec import MeasurementSpec
        from citrine.resources.process_spec import ProcessSpec
        from citrine.resources.ingredient_run import IngredientRun
        from citrine.resources.material_run import MaterialRun
        from citrine.resources.measurement_run import MeasurementRun
        from citrine.resources.process_run import ProcessRun
        _clazz_list = [ConditionTemplate, ParameterTemplate, PropertyTemplate,
                       MaterialTemplate, MeasurementTemplate, ProcessTemplate,
                       IngredientSpec, MaterialSpec, MeasurementSpec, ProcessSpec,
                       IngredientRun, MaterialRun, MeasurementRun, ProcessRun]
        for clazz in _clazz_list:
            DataConcepts.class_dict[clazz._response_key] = clazz
        DataConcepts.class_dict['link_by_uid'] = LinkByUID

    @staticmethod
    def _make_collection_dict():
        """Construct a dictionary from each type key to the associated collection."""
        from citrine.resources.condition_template import ConditionTemplateCollection
        from citrine.resources.parameter_template import ParameterTemplateCollection
        from citrine.resources.property_template import PropertyTemplateCollection
        from citrine.resources.material_template import MaterialTemplateCollection
        from citrine.resources.measurement_template import MeasurementTemplateCollection
        from citrine.resources.process_template import ProcessTemplateCollection
        from citrine.resources.ingredient_spec import IngredientSpecCollection
        from citrine.resources.material_spec import MaterialSpecCollection
        from citrine.resources.measurement_spec import MeasurementSpecCollection
        from citrine.resources.process_spec import ProcessSpecCollection
        from citrine.resources.ingredient_run import IngredientRunCollection
        from citrine.resources.material_run import MaterialRunCollection
        from citrine.resources.measurement_run import MeasurementRunCollection
        from citrine.resources.process_run import ProcessRunCollection
        _collection_list = [
            ConditionTemplateCollection, ParameterTemplateCollection, PropertyTemplateCollection,
            MaterialTemplateCollection, MeasurementTemplateCollection, ProcessTemplateCollection,
            IngredientSpecCollection, MaterialSpecCollection, MeasurementSpecCollection,
            ProcessSpecCollection, IngredientRunCollection, MaterialRunCollection,
            MeasurementRunCollection, ProcessRunCollection
        ]
        for collection in _collection_list:
            DataConcepts.collection_dict[collection._individual_key] = collection

    @classmethod
    def get_json_support(cls):
        """Get a DataConcepts-compatible json serializer/deserializer."""
        if cls.json_support is None:
            DataConcepts._make_class_dict()
            cls.json_support = GEMDJson(scope=CITRINE_SCOPE)
            cls.json_support.register_classes(
                {k: v for k, v in DataConcepts.class_dict.items() if k != "link_by_uid"}
            )
        return cls.json_support

    def as_dict(self) -> dict:
        """
        Dump to a dictionary (useful for interoperability with gemd).

        Note that we need to replicate the logic in gemd.entity.dict_serializable here because
        something in the serialization stack changes the result df __dict__ dramatically between
        gemd.entity.dict_serializable and this class.  At the same time, the local dump method
        strips necessary type information allowing LinkByUIDs to be equal to the objects they
        reference.
        """
        result = self.dump()
        for field in result:
            result[field] = getattr(self, field, result[field])
        return result


def _make_link_by_uid(gemd_object_rep: Union[str, UUID, BaseEntity, LinkByUID],
                      scope: Optional[str] = None) -> LinkByUID:
    if scope is not None:
        warn("\'scope\' as a separate argument is deprecated when creating a link to a GEMD"
             "object. To specify a custom scope, use a LinkByUID.", DeprecationWarning)
    if isinstance(gemd_object_rep, BaseEntity):
        if not gemd_object_rep.uids:  # an empty dictionary
            raise ValueError('GEMD object must have at least one uid to construct a link.')
        return LinkByUID.from_entity(gemd_object_rep, name=CITRINE_SCOPE)
    elif isinstance(gemd_object_rep, LinkByUID):
        return gemd_object_rep
    elif isinstance(gemd_object_rep, (str, UUID)):
        uid = str(gemd_object_rep)
        scope = scope or CITRINE_SCOPE
        return LinkByUID(scope, uid)
    else:
        raise TypeError("Link can only created from a GEMD object, LinkByUID, str, or UUID."
                        "Instead got {}.".format(gemd_object_rep))


ResourceType = TypeVar('ResourceType', bound='DataConcepts')


class DataConceptsCollection(Collection[ResourceType], ABC):
    """
    A collection of one kind of data concepts object.

    Parameters
    ----------
    project_id: UUID
        The uid of the project that this collection belongs to.
    dataset_id: UUID
        The uid of the dataset that this collection belongs to. If None then the collection
        ranges over all datasets in the project. Note that this is only allowed for certain
        actions. For example, you can use :func:`list_by_tag` to search over all datasets,
        but when using :func:`register` to upload or update an object, a dataset must be specified.
    session: Session
        The Citrine session used to connect to the database.

    """

    def __init__(self, project_id: UUID, dataset_id: UUID, session: Session):
        self.project_id = project_id
        self.dataset_id = dataset_id
        self.session = session

    @classmethod
    @abstractmethod
    def get_type(cls) -> Type[Serializable]:
        """Return the resource type in the collection."""

    def build(self, data: dict) -> ResourceType:
        """
        Build an object of type ResourceType from a serialized dictionary.

        This is an internal method, and should not be called directly by users.

        Parameters
        ----------
        data: dict
            A serialized data model object.

        Returns
        -------
        ResourceType
            A data model object built from the dictionary.

        """
        data_concepts_object = self.get_type().build(data)
        return data_concepts_object

    def list(self, *,
             page: Optional[int] = None,
             per_page: Optional[int] = 100,
             forward: bool = True) -> Iterator[ResourceType]:
        """
        Get all visible elements of the collection.

        The order of results should not be relied upon, but for now they are sorted by
        dataset, object type, and creation time (in that order of priority).

        Parameters
        ---------
        page: int, optional
            [DEPRECATED][IGNORED] This parameter is ignored. All pages are loaded lazily.
        per_page: int, optional
            Max number of results to return per page. It is very unlikely that
            setting this parameter to something other than the default is useful.
            It exists for rare situations where the client is bandwidth constrained
            or experiencing latency from large payload sizes.
        forward: bool
            Set to False to reverse the order of results (i.e., return in descending order)

        Returns
        -------
        Iterator[ResourceType]
            Every object in this collection.

        """
        params = {}
        if self.dataset_id is not None:
            params['dataset_id'] = str(self.dataset_id)
        raw_objects = self.session.cursor_paged_resource(
            self.session.get_resource,
            self._get_path(ignore_dataset=True),
            forward=forward,
            per_page=per_page,
            params=params)
        return (self.build(raw) for raw in raw_objects)

    def register(self, model: ResourceType, *, dry_run=False):
        """
        Create a new element of the collection or update an existing element.

        If the input model has an ID that corresponds to an existing object in the
        database, then that object will be updated. Otherwise a new object will be created.

        Only the top-level object in `model` itself is written to the database with this
        method. References to other objects are persisted as links, and the object returned
        by this method has all instances of data objects replaced by instances of LinkByUid.
        Registering an object which references other objects does NOT implicitly register
        those other objects. Rather, those other objects' values are ignored, and the
        pre-existence of objects with their IDs is asserted before attempting to write
        `model`.

        Parameters
        ----------
        model: ResourceType
            The DataConcepts object.
        dry_run: bool
            Whether to actually register the item or run a dry run of the register operation.
            Dry run is intended to be used for validation. Default: false

        Returns
        -------
        ResourceType
            A copy of the registered object as it now exists in the database.

        """
        if self.dataset_id is None:
            raise RuntimeError("Must specify a dataset in order to register a data model object.")
        path = self._get_path()
        params = {'dry_run': dry_run}

        temp_scope = str(uuid4())
        scope = temp_scope if dry_run else CITRINE_SCOPE
        GEMDJson(scope=scope).dumps(model)  # This apparent no-op populates uids
        dumped_data = replace_objects_with_links(scrub_none(model.dump()))
        recursive_foreach(model, lambda x: x.uids.pop(temp_scope, None))  # Strip temp uids

        data = self.session.post_resource(path, dumped_data, params=params)
        return self.build(data)

    def register_all(self,
                     models: List[ResourceType],
                     *,
                     dry_run=False,
                     status_bar=False) -> List[ResourceType]:
        """
        [ALPHA] Create or update each model in models.

        This method has the same behavior as `register`, except that all no models will be
        written if any one of them is invalid.

        Using this method should yield significant improvements to write speed over separate
        calls to `register`.

        Parameters
        ----------
        models: List[ResourceType]
            The objects to be written.

        dry_run: bool
            Whether to actually register the objects or run a dry run of the register operation.
            Dry run is intended to be used for validation. Default: false

        status_bar: bool
            Whether to display a status bar using the tqdm module to track progress in
            registration. Requires installing the optional tqdm module. Default: false

        Returns
        -------
        List[ResourceType]
            Each object model as it now exists in the database. The order and number of models
            is guaranteed to be the same as originally specified.

        """
        from citrine._utils.batcher import Batcher

        if self.dataset_id is None:
            raise RuntimeError("Must specify a dataset in order to register a data model object.")
        path = self._get_path()
        params = {'dry_run': dry_run}

        temp_scope = str(uuid4())
        scope = temp_scope if dry_run else CITRINE_SCOPE
        json = GEMDJson(scope=scope)
        [json.dumps(x) for x in models]  # This apparent no-op populates uids

        resources = list()
        batch_size = 50
        if dry_run:
            batcher = Batcher.by_dependency()
        else:
<<<<<<< HEAD
            batcher = _batch_by_type

        if status_bar:
            try:
                from tqdm.auto import tqdm
            except ImportError:  # pragma: no cover
                raise ValueError('Display of a status bar requires '
                                 'installation of the tqdm module')
            iterator = tqdm(batcher(models, batch_size), leave=False)
        else:
            iterator = batcher(models, batch_size)

        for batch in iterator:
=======
            batcher = Batcher.by_type()
        for batch in batcher.batch(models, batch_size):
>>>>>>> e166d78d
            objects = [replace_objects_with_links(scrub_none(model.dump())) for model in batch]
            response_data = self.session.put_resource(
                path + '/batch',
                json={'objects': objects},
                params=params
            )
            registered = [self.build(obj) for obj in response_data['objects']]

            # Platform may add a CITRINE_SCOPE uid and citr_auto tags
            if not dry_run:
                for prewrite, postwrite in zip(batch, registered):
                    prewrite.uids = postwrite.uids
                    prewrite.tags = postwrite.tags
            resources.extend(registered)

        recursive_foreach(list(models), lambda x: x.uids.pop(temp_scope, None))  # Strip temp uids
        return resources

    def update(self, model: ResourceType) -> ResourceType:
        """Update a data object model."""
        try:
            return self.register(model, dry_run=False)
        except BadRequest:
            # If register() cannot be used because an asynchronous check is required
            return self.async_update(model, dry_run=False,
                                     wait_for_response=True, return_model=True)

    def async_update(self, model: ResourceType, *,
                     dry_run: bool = False,
                     wait_for_response: bool = True,
                     timeout: float = 2 * 60,
                     polling_delay: float = 1.0,
                     return_model: bool = False) -> Optional[Union[UUID, ResourceType]]:
        """
        [ALPHA] Update a particular element of the collection with data validation.

        Update a particular element of the collection, doing a deeper check to ensure that
        the dependent data objects are still with the (potentially) changed constraints
        of this change. This will allow you to make bounds and allowed named/labels changes
        to templates.

        Parameters
        ----------
        model: ResourceType
            The DataConcepts object.
        dry_run: bool
            Whether to actually update the item or run a dry run of the update operation.
            Dry run is intended to be used for validation. Default: false
        wait_for_response: bool
            Whether to poll for the eventual response. This changes the return type (see
            below).
        timeout: float
            How long to poll for the result before giving up. This is expressed in
            (fractional) seconds.
        polling_delay: float
            How long to delay between each polling retry attempt.
        return_model: bool
            Whether or not to return an updated version of the resource
            If wait_for_response is False, then this argument has no effect

        Returns
        -------
        Optional[UUID]
            If wait_for_response if True, then this call will poll the backend, waiting
            for the eventual job result. In the case of successful validation/update,
            a return value of None is provided unless return_model is True, in which case
            the updated resource is fetched and returned. In the case of a failure
            validating or processing the update, an exception (JobFailureError) is raised
            and an error message is logged with the underlying reason of the failure.

            If wait_for_response if False, A job ID (of type UUID) is returned that one
            can use to poll for the job completion and result with the
            :func:`~citrine.resources.DataConceptsCollection.poll_async_update_job`
            method.

        """
        temp_scope = str(uuid4())
        GEMDJson(scope=temp_scope).dumps(model)  # This apparent no-op populates uids
        dumped_data = replace_objects_with_links(scrub_none(model.dump()))
        recursive_foreach(model, lambda x: x.uids.pop(temp_scope, None))  # Strip temp uids

        scope = CITRINE_SCOPE
        id = dumped_data['uids'][scope]
        if self.dataset_id is None:
            raise RuntimeError("Must specify a dataset in order to update "
                               "a data model object with data validation.")

        url = self._get_path() + \
            "/" + scope + "/" + id + "/async"

        response_json = self.session.put_resource(url, dumped_data, params={'dry_run': dry_run})

        job_id = response_json["job_id"]

        if wait_for_response:
            self.poll_async_update_job(job_id, timeout=timeout,
                                       polling_delay=polling_delay)

            # That worked, return nothing or return the object
            if return_model:
                return self.get(LinkByUID(scope=scope, id=id))
            else:
                return None
        else:
            # TODO: use JobSubmissionResponse here instead
            return job_id

    def poll_async_update_job(self, job_id: UUID, *, timeout: float = 2 * 60,
                              polling_delay: float = 1.0) -> None:
        """
        [ALPHA] Poll for the result of the async_update call.

        This call will poll the backend given the Job ID that came from a call to
        :func:`~citrine.resources.DataConceptsCollection.async_update`,
        waiting for the eventual job result. In the case of successful validation/update,
        a return value of None is provided which indicates success. In the case of
        a failure validating or processing the update, an exception (JobFailureError)
        is raised and an error message is logged with the underlying reason of the
        failure.

        Parameters
        ----------
        job_id: UUID
           The job ID for the asynchronous update job we wish to poll.
        timeout:
            How long to poll for the result before giving up. This is expressed in
            (fractional) seconds.
        polling_delay:
            How long to delay between each polling retry attempt.

        Returns
        -------
        None
           This method will raise an appropriate exception if the job failed, else
           it will return None to indicate the job was successful.

        """
        # Poll for job completion - this will raise an error if the job failed
        _poll_for_job_completion(self.session, self.project_id, job_id, timeout=timeout,
                                 polling_delay=polling_delay)

        # That worked, nothing returned in this case
        return None

    def get(self, uid: Union[UUID, str, LinkByUID, BaseEntity], *,
            scope: Optional[str] = None) -> ResourceType:
        """
        Get an element of the collection by its id.

        Parameters
        ----------
        uid: Union[UUID, str, LinkByUID, BaseEntity]
            A representation of the object (Citrine id, LinkByUID, or the object itself)
        scope: Optional[str]
            [DEPRECATED] use a LinkByUID to specify a custom scope
            The scope of the uid, defaults to Citrine scope (CITRINE_SCOPE)

        Returns
        -------
        ResourceType
            An object with specified scope and uid

        """
        link = _make_link_by_uid(uid, scope)
        path = self._get_path(ignore_dataset=self.dataset_id is None) \
            + format_escaped_url("/{}/{}", link.scope, link.id)
        data = self.session.get_resource(path)
        return self.build(data)

    def list_by_name(self, name: str, *, exact: bool = False,
                     forward: bool = True, per_page: int = 100) -> Iterator[ResourceType]:
        """
        Get all objects with specified name in this dataset.

        Parameters
        ----------
        name: str
            case-insensitive object name prefix to search.
        exact: bool
            Set to True to change prefix search to exact search (but still case-insensitive).
            Default is False.
        forward: bool
            Set to False to reverse the order of results (i.e., return in descending order).
        per_page: int
            Controls the number of results fetched with each http request to the backend.
            Typically, this is set to a sensible default and should not be modified. Consider
            modifying this value only if you find this method is unacceptably latent.

        Returns
        -------
        Iterator[ResourceType]
            List of every object in this collection whose `name` matches the search term.

        """
        if self.dataset_id is None:
            raise RuntimeError("Must specify a dataset to filter by name.")
        params = {'dataset_id': str(self.dataset_id), 'name': name, 'exact': exact}
        raw_objects = self.session.cursor_paged_resource(
            self.session.get_resource,
            # "Ignoring" dataset because it is in the query params (and required)
            self._get_path(ignore_dataset=True) + "/filter-by-name",
            forward=forward,
            per_page=per_page,
            params=params)
        return (self.build(raw) for raw in raw_objects)

    @deprecation.deprecated(deprecated_in="0.133.0", removed_in="1.0.0",
                            details="Please use list instead of list_all")
    def list_all(self, *, forward: bool = True, per_page: int = 100) -> Iterator[ResourceType]:
        """
        Get all objects in the collection.

        The order of results should not be relied upon, but for now they are sorted by
        dataset, object type, and creation time (in that order of priority).

        Parameters
        ----------
        forward: bool
            Set to False to reverse the order of results (i.e., return in descending order).
        per_page: int
            Controls the number of results fetched with each http request to the backend.
            Typically, this is set to a sensible default and should not be modified. Consider
            modifying this value only if you find this method is unacceptably latent.

        Returns
        -------
        Iterator[ResourceType]
            Every object in this collection.

        """
        return self.list(forward=forward, per_page=per_page)  # pragma: no cover

    def list_by_tag(self, tag: str, *, per_page: int = 100) -> Iterator[ResourceType]:
        """
        Get all objects bearing a tag prefixed with `tag` in the collection.

        The order of results is largely not meaningful. Results from the same dataset will be
        grouped together but no other meaningful ordering can be relied upon. Duplication in
        the result set may (but needn't) occur when one object has multiple tags matching the
        search tag. For this reason, it is inadvisable to put 2 tags with the same prefix
        (e.g., 'foo::bar' and 'foo::baz') in the same object when it can be avoided.

        Parameters
        ----------
        tag: str
            The prefix with which to search. Must fully match up to the first delimiter (ex.
            'foo' and 'foo::b' both match 'foo::bar' but 'fo' is insufficient.
        per_page: int
            Controls the number of results fetched with each http request to the backend.
            Typically, this is set to a sensible default and should not be modified. Consider
            modifying this value only if you find this method is unacceptably latent.

        Returns
        -------
        Iterator[ResourceType]
            Every object in this collection.

        """
        params = {'tags': [tag]}
        if self.dataset_id is not None:
            params['dataset_id'] = str(self.dataset_id)
        raw_objects = self.session.cursor_paged_resource(
            self.session.get_resource,
            self._get_path(ignore_dataset=True),
            per_page=per_page,
            params=params)
        return (self.build(raw) for raw in raw_objects)

    def delete(self, uid: Union[UUID, str, LinkByUID, BaseEntity], *,
               scope: Optional[str] = None, dry_run: bool = False):
        """
        Delete an element of the collection by its id.

        Parameters
        ----------
        uid: Union[UUID, str, LinkByUID, BaseEntity]
            A representation of the object (Citrine id, LinkByUID, or the object itself)
        scope: Optional[str]
            [DEPRECATED] use a LinkByUID to specify a custom scope
            The scope of the uid, defaults to Citrine scope (CITRINE_SCOPE)
        dry_run: bool
            Whether to actually delete the item or run a dry run of the delete operation.
            Dry run is intended to be used for validation. Default: false

        """
        link = _make_link_by_uid(uid, scope)
        path = self._get_path() + format_escaped_url("/{}/{}", link.scope, link.id)
        params = {'dry_run': dry_run}
        self.session.delete_resource(path, params=params)
        return Response(status_code=200)  # delete succeeded

    def _get_relation(self, relation: str, uid: Union[UUID, str, LinkByUID, BaseEntity],
                      scope: Optional[str] = None, forward: bool = True, per_page: int = 100
                      ) -> Iterator[ResourceType]:
        """
        Generic method for searching this collection by relation to another object.

        Parameters
        ----------
        relation
            Reflects the type of the object with the provided uid and scope, e.g.,
            'process-templates' if searching for process specs by process template.
        uid
            A representation of the object upon which this search is based, e.g., a
            Citrine ID of a process template whose process spec usages are being located.
        scope
            [DEPRECATED] use a LinkByUID to specify a custom scope
            The scope of `uid`
        forward
            Whether to pages results in ascending order. Typically this is an
            unnecessary parameter.
        per_page
            The number of results to retrieve in each request to the backend. Typically
            this is an unnecessary parameter.
        Returns
        -------
        Iterator[ResourceType]
            Objects in this collection which are somehow related to the object with
            provided uid and scope.

        """
        params = {}
        if self.dataset_id is not None:
            params['dataset_id'] = str(self.dataset_id)
        link = _make_link_by_uid(uid, scope)
        raw_objects = self.session.cursor_paged_resource(
            self.session.get_resource,
            format_escaped_url('projects/{}/{}/{}/{}/{}',
                               self.project_id,
                               relation,
                               link.scope,
                               link.id,
                               self._collection_key.replace('_', '-')
                               ),
            forward=forward,
            per_page=per_page,
            params=params,
            version='v1')
        return (self.build(raw) for raw in raw_objects)<|MERGE_RESOLUTION|>--- conflicted
+++ resolved
@@ -498,8 +498,7 @@
         if dry_run:
             batcher = Batcher.by_dependency()
         else:
-<<<<<<< HEAD
-            batcher = _batch_by_type
+            batcher = Batcher.by_type()
 
         if status_bar:
             try:
@@ -507,15 +506,11 @@
             except ImportError:  # pragma: no cover
                 raise ValueError('Display of a status bar requires '
                                  'installation of the tqdm module')
-            iterator = tqdm(batcher(models, batch_size), leave=False)
+            iterator = tqdm(batcher.batch(models, batch_size), leave=False)
         else:
-            iterator = batcher(models, batch_size)
+            iterator = batcher.batch(models, batch_size)
 
         for batch in iterator:
-=======
-            batcher = Batcher.by_type()
-        for batch in batcher.batch(models, batch_size):
->>>>>>> e166d78d
             objects = [replace_objects_with_links(scrub_none(model.dump())) for model in batch]
             response_data = self.session.put_resource(
                 path + '/batch',
