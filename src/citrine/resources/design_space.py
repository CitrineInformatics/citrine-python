"""Resources that represent collections of design spaces."""
import warnings
from typing import List, Optional, TypeVar, Union
from uuid import UUID

<<<<<<< HEAD
from gemd.enumeration.base_enumeration import BaseEnumeration

from citrine._session import Session
from citrine.resources.module import AbstractModuleCollection
=======
>>>>>>> 40c245bf
from citrine.informatics.design_spaces import DesignSpace, EnumeratedDesignSpace
from citrine._rest.collection import Collection
from citrine._session import Session

CreationType = TypeVar('CreationType', bound=DesignSpace)


<<<<<<< HEAD
class DefaultDesignSpaceMode(BaseEnumeration):
    """The type of default design space to create.

    * ATTRIBUTE results in a product design space containing dimensions required by the predictor
    * HISTORY results in a material history design space resembling the shape of training data
    """

    ATTRIBUTE = 'ATTRIBUTE'
    HIERARCHICAL = 'HIERARCHICAL'


class DesignSpaceCollection(AbstractModuleCollection[DesignSpace]):
=======
class DesignSpaceCollection(Collection[DesignSpace]):
>>>>>>> 40c245bf
    """Represents the collection of design spaces as well as the resources belonging to it.

    Parameters
    ----------
    project_id: UUID
        the UUID of the project

    """

    _api_version = 'v3'
    _path_template = '/projects/{project_id}/design-spaces'
    _individual_key = None
    _resource = DesignSpace
    _collection_key = 'response'
    _enumerated_cell_limit = 128 * 2000

    def __init__(self, project_id: UUID, session: Session):
        self.project_id = project_id
        self.session: Session = session

    def build(self, data: dict) -> DesignSpace:
        """Build an individual design space."""
        design_space: DesignSpace = DesignSpace.build(data)
        design_space._session = self.session
        design_space._project_id = self.project_id
        return design_space

    def _verify_write_request(self, design_space: DesignSpace):
        """Perform write-time validations of the design space registration or update.

        EnumeratedDesignSpaces can be pretty big, so we want to return a helpful error message
        rather than let the POST or PUT call fail because the request body is too big.  This
        validation is performed when the design space is sent to the platform in case a user
        creates a large intermediate design space but then filters it down before registering it.
        """
        if isinstance(design_space, EnumeratedDesignSpace):
            width = len(design_space.descriptors)
            length = len(design_space.data)
            if width * length > self._enumerated_cell_limit:
                msg = "EnumeratedDesignSpace only supports up to {} descriptor-values, " \
                      "but {} were given. Please reduce the number of descriptors or candidates " \
                      "in this EnumeratedDesignSpace"
                raise ValueError(msg.format(self._enumerated_cell_limit, width * length))

    def _hydrate_design_space(self, design_space: DesignSpace) -> List[DesignSpace]:
        if design_space.typ != "ProductDesignSpace":
            return design_space

        subspaces = []
        for subspace in design_space.subspaces:
            if isinstance(subspace, (str, UUID)):
                warnings.warn("Support for UUIDs in subspaces is deprecated as of 2.16.0, and "
                              "will be dropped in 3.0. Please use DesignSpace objects instead.",
                              DeprecationWarning)
                subspaces.append(self.get(subspace))
            else:
                subspaces.append(subspace)
        design_space.subspaces = subspaces
        return design_space

    def register(self, design_space: DesignSpace) -> DesignSpace:
        """Create a new design space."""
        self._verify_write_request(design_space)
        hydrated_ds = self._hydrate_design_space(design_space)

        registered_ds = super().register(hydrated_ds)

        # If the initial response is invalid, just return it.
        # If not, kick off validation, since we never exposed saving a design space without
        # validation so we should continue to do it automatically
        if registered_ds.failed():
            return registered_ds
        else:
            return self._validate(registered_ds.uid)

    def update(self, design_space: DesignSpace) -> DesignSpace:
        """Update and validate an existing DesignSpace."""
        self._verify_write_request(design_space)
        hydrated_ds = self._hydrate_design_space(design_space)
        updated_ds = super().update(hydrated_ds)

        # The /api/v3/design-spaces endpoint switched archiving from a field on the update payload
        # to their own endpoints. To maintain backwards compatibility, all design spaces have an
        # _archived field set by the archived property. It will be archived if True, and restored
        # if False. It defaults to None, which does nothing. The value is reset afterwards.
        if design_space._archived is True:
            self.archive(design_space.uid)
        elif design_space._archived is False:
            self.restore(design_space.uid)
        design_space._archived = None

        # If the initial response is invalid, just return it.
        # If not, kick off validation, since we never exposed saving a design space without
        # validation so we should continue to do it automatically
        if updated_ds.failed():
            return updated_ds
        else:
            return self._validate(updated_ds.uid)

    def _validate(self, uid: Union[UUID, str]) -> DesignSpace:
        path = self._get_path(uid, action="validate")
        entity = self.session.put_resource(path, {}, version=self._api_version)
        return self.build(entity)

    def archive(self, uid: Union[UUID, str]) -> DesignSpace:
        """Archiving a design space removes it from view, but is not a hard delete.

        Parameters
        ----------
        uid: Union[UUID, str]
            Unique identifier of the design space to archive

        """
        url = self._get_path(uid, action="archive")
        entity = self.session.put_resource(url, {}, version=self._api_version)
        return self.build(entity)

    def restore(self, uid: Union[UUID, str]) -> DesignSpace:
        """Restore an archived design space.

        Parameters
        ----------
        uid: Union[UUID, str]
            Unique identifier of the design space to restore

        """
        url = self._get_path(uid, action="restore")
        entity = self.session.put_resource(url, {}, version=self._api_version)
        return self.build(entity)

    def create_default(self,
                       *,
                       predictor_id: UUID,
                       predictor_version: Optional[Union[int, str]] = None,
                       mode: DefaultDesignSpaceMode = DefaultDesignSpaceMode.ATTRIBUTE,
                       include_ingredient_fraction_constraints: bool = False,
                       include_label_fraction_constraints: bool = False,
                       include_label_count_constraints: bool = False,
                       include_parameter_constraints: bool = False) -> DesignSpace:
        """Create a default design space for a predictor.

        This method will return an unregistered design space for all inputs
        that are not responses of the predictor. The design space will contain a
        :class:`~citrine.informatics.design_spaces.formulation_design_space.FormulationDesignSpace`
        for each formulation input. Dimensions are constructed for all other inputs.
        A :class:`~citrine.informatics.dimensions.ContinuousDimension` is constructed for each
        input that corresponds to a :class:`~citrine.informatics.descriptors.RealDescriptor`.
        An :class:`~citrine.informatics.dimensions.EnumeratedDimension` is constructed for all
        other inputs. Enumerated values taken from the allowed ``categories`` of a
        :class:`~citrine.informatics.descriptors.CategoricalDescriptor` or from the
        unique values from the training data for all other descriptors.

        Parameters
        ----------
        predictor_id: UUID
            UUID of the predictor used to construct the design space

        predictor_version: Optional[Union[int, str]]
            Version of the predictor used to construct the design space

        mode: DefaultDesignSpaceMode
            The type of default design space to produce.
            Defaults to DefaultDesignSpaceMode.ATTRIBUTE.

        include_ingredient_fraction_constraints: bool
            Whether to include constraints on ingredient fractions based on the training data.
            Defaults to False.

        include_label_fraction_constraints: bool
            Whether to include constraints on label fractions based on the training data.
            Defaults to False.

        include_label_count_constraints: bool
            Whether to include constraints on labeled ingredient counts based on the training data.
            Defaults to False.

        include_parameter_constraints: bool
            Whether to include constraints on all other inputs based on the training data.
            Defaults to False.

        Returns
        -------
        DesignSpace
            Default design space

        """
        path = f'projects/{self.project_id}/design-spaces/default'
        payload = {
            "predictor_id": str(predictor_id),
            "mode": mode.value,
            "include_ingredient_fraction_constraints": include_ingredient_fraction_constraints,
            "include_label_fraction_constraints": include_label_fraction_constraints,
            "include_label_count_constraints": include_label_count_constraints,
            "include_parameter_constraints": include_parameter_constraints
        }
        if predictor_version:
            payload["predictor_version"] = predictor_version

        data = self.session.post_resource(path, json=payload, version=self._api_version)
        return self.build(DesignSpace.wrap_instance(data["instance"]))

    def delete(self, uid: Union[UUID, str]):
        """Design Spaces cannot be deleted at this time."""
        msg = "Design Spaces cannot be deleted at this time. Use 'archive' instead."
        raise NotImplementedError(msg)<|MERGE_RESOLUTION|>--- conflicted
+++ resolved
@@ -3,13 +3,8 @@
 from typing import List, Optional, TypeVar, Union
 from uuid import UUID
 
-<<<<<<< HEAD
 from gemd.enumeration.base_enumeration import BaseEnumeration
 
-from citrine._session import Session
-from citrine.resources.module import AbstractModuleCollection
-=======
->>>>>>> 40c245bf
 from citrine.informatics.design_spaces import DesignSpace, EnumeratedDesignSpace
 from citrine._rest.collection import Collection
 from citrine._session import Session
@@ -17,22 +12,18 @@
 CreationType = TypeVar('CreationType', bound=DesignSpace)
 
 
-<<<<<<< HEAD
 class DefaultDesignSpaceMode(BaseEnumeration):
     """The type of default design space to create.
 
-    * ATTRIBUTE results in a product design space containing dimensions required by the predictor
+    * PRODUCT results in a product design space containing dimensions required by the predictor
     * HISTORY results in a material history design space resembling the shape of training data
     """
 
     ATTRIBUTE = 'ATTRIBUTE'
-    HIERARCHICAL = 'HIERARCHICAL'
-
-
-class DesignSpaceCollection(AbstractModuleCollection[DesignSpace]):
-=======
+    HISTORY = 'HISTORY'
+
+
 class DesignSpaceCollection(Collection[DesignSpace]):
->>>>>>> 40c245bf
     """Represents the collection of design spaces as well as the resources belonging to it.
 
     Parameters
