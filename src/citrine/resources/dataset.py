--- conflicted
+++ resolved
@@ -348,22 +348,4 @@
         data = self.session.post_resource(path, scrub_none(dumped_dataset))
         full_model = self.build(data)
         full_model.project_id = self.project_id
-<<<<<<< HEAD
-        return full_model
-
-    def get_by_unique_name(self, unique_name: str) -> ResourceType:
-        """ALPHA: Get a Dataset with the given unique name."""
-        if unique_name is None:
-            raise ValueError("You must supply a unique_name")
-        path = self._get_path() + "?unique_name=" + unique_name
-        data = self.session.get_resource(path)
-
-        if len(data) == 1:
-            return self.build(data[0])
-        elif len(data) > 1:
-            raise RuntimeError("Received multiple results when requesting a unique dataset")
-        else:
-            raise NotFound(path)
-=======
-        return full_model
->>>>>>> d0657b6d
+        return full_model