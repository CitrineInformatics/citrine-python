--- conflicted
+++ resolved
@@ -136,13 +136,8 @@
             'files': [
                 {
                     'file_name': dest_name,
-<<<<<<< HEAD
-                    'mime_type': mimeType,
-                    'size': os.stat(file_path).st_size
-=======
                     'mime_type': mime_type,
                     'size': file_size
->>>>>>> de86e720
                 }
             ]
         }
@@ -153,16 +148,7 @@
 
         # Extract all relevant information from the upload request
         try:
-<<<<<<< HEAD
-            region_name = upload_response['s3_region']
-            aws_access_key_id = upload_response['temporary_credentials']['access_key_id']
-            aws_secret_access_key = upload_response['temporary_credentials']['secret_access_key']
-            aws_session_token = upload_response['temporary_credentials']['session_token']
-            bucket = upload_response['s3_bucket']
-            region = upload_response["s3_region"]
-            object_key = upload_response['uploads'][0]['s3_key']
-            upload_id = upload_response['uploads'][0]['upload_id']
-=======
+
             uploader.region_name = upload_request['s3_region']
             uploader.aws_access_key_id = upload_request['temporary_credentials']['access_key_id']
             uploader.aws_secret_access_key = \
@@ -171,7 +157,6 @@
             uploader.bucket = upload_request['s3_bucket']
             uploader.object_key = upload_request['uploads'][0]['s3_key']
             uploader.upload_id = upload_request['uploads'][0]['upload_id']
->>>>>>> de86e720
         except KeyError:
             raise RuntimeError("Upload initiation response is missing some fields: "
                                "{}".format(upload_request))
@@ -202,19 +187,11 @@
                                  aws_session_token=uploader.aws_session_token)
         with open(file_path, 'rb') as f:
             try:
-<<<<<<< HEAD
-                upload_s3_response = s3_client.put_object(
-                    Bucket=bucket,
-                    Key=object_key,
-                    Body=f,
-                    Metadata={"X-Citrine-Upload-Id": upload_id})
-=======
                 upload_response = s3_client.put_object(
                     Bucket=uploader.bucket,
                     Key=uploader.object_key,
                     Body=f,
                     Metadata={"X-Citrine-Upload-Id": uploader.upload_id})
->>>>>>> de86e720
             except ClientError as e:
                 raise RuntimeError("Upload of file {} failed with the following "
                                    "exception: {}".format(file_path, e))
