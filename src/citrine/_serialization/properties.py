--- conflicted
+++ resolved
@@ -89,11 +89,7 @@
                 value = self.default
                 break
             else:
-<<<<<<< HEAD
-                value = self.default
-=======
                 value = next_value
->>>>>>> 4625ed8e
         base_class = _get_base_class(data, self.serialization_path)
         return self.deserialize(value, base_class=base_class)
 
