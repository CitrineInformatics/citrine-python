"""Variable definitions for GEM Tables."""
from abc import abstractmethod
from typing import Type, Optional, List, Union  # noqa: F401

from gemd.entity.bounds.base_bounds import BaseBounds
from gemd.entity.link_by_uid import LinkByUID
from gemd.enumeration.base_enumeration import BaseEnumeration

from citrine._serialization.serializable import Serializable
from citrine._serialization.polymorphic_serializable import PolymorphicSerializable
from citrine._serialization import properties
from citrine.resources.data_concepts import CITRINE_SCOPE


class IngredientQuantityDimension(BaseEnumeration):
    """[ALPHA] The dimension of an ingredient quantity.

    * ABSOLUTE corresponds to the absolute quantity
    * MASS corresponds to the mass fraction
    * VOLUME corresponds to the volume fraction
    * NUMBER corresponds to the number fraction
    """

    ABSOLUTE = "absolute"
    MASS = "mass"
    VOLUME = "volume"
    NUMBER = "number"


class DataObjectTypeSelector(BaseEnumeration):
    """[ALPHA] The strategy for selecting types to consider for variable matching.

    Variables can potentially match many objects in a material history, creating
    ambiguity around which value should be assigned. In particular, associated
    runs and specs often share attributes and thus will often match the same
    variable. To enable disambiguation in such circumstances, many variables allow
    specification of a `type_selector`, with the following choices:

    * RUN_ONLY only match run objects
    * SPEC_ONLY only match spec objects
    * PREFER_RUN match either run or spec objects, and if both types match
                 only return the result for runs
    * ANY match either run or spec objects, and if both types match
          return an ambiguous error result
    """

    RUN_ONLY = "run_only"
    SPEC_ONLY = "spec_only"
    PREFER_RUN = "prefer_run"
    ANY = "any"


class Variable(PolymorphicSerializable['Variable']):
    """[ALPHA] A variable that can be assigned values present in material histories.

    Abstract type that returns the proper type given a serialized dict.
    """

    @abstractmethod
    def _attrs(self) -> List[str]:
        pass  # pragma: no cover

    def __eq__(self, other):
        return type(self) == type(other) and all([
            getattr(self, key) == getattr(other, key) for key in self._attrs()
        ])

    @classmethod
    def get_type(cls, data) -> Type[Serializable]:
        """Return the subtype."""
        if "type" not in data:
            raise ValueError("Can only get types from dicts with a 'type' key")
        types: List[Type[Serializable]] = [
            RootInfo, AttributeByTemplate, AttributeByTemplateAfterProcessTemplate,
            AttributeByTemplateAndObjectTemplate, IngredientIdentifierByProcessTemplateAndName,
            IngredientLabelByProcessAndName, IngredientLabelsSetByProcessAndName,
            IngredientQuantityByProcessAndName,
            RootIdentifier, AttributeInOutput, IngredientIdentifierInOutput,
            IngredientLabelsSetInOutput, IngredientQuantityInOutput, XOR
        ]
        res = next((x for x in types if x.typ == data["type"]), None)
        if res is None:
            raise ValueError("Unrecognized type: {}".format(data["type"]))

        return res


class RootInfo(Serializable['RootInfo'], Variable):
    """[ALPHA] Metadata from the root of the material history.

    Parameters
    ----------
    name: str
        a short human-readable name to use when referencing the variable
    headers: list[str]
        sequence of column headers
    field: str
        name of the field to assign the variable to

    """

    name = properties.String('name')
    headers = properties.List(properties.String, 'headers')
    field = properties.String('field')
    typ = properties.String('type', default="root_info", deserializable=False)

    def _attrs(self) -> List[str]:
        return ["name", "headers", "field", "typ"]

    def __init__(self, *,
                 name: str,
                 headers: List[str],
                 field: str):
        self.name = name
        self.headers = headers
        self.field = field


class AttributeByTemplate(Serializable['AttributeByTemplate'], Variable):
    """[ALPHA] Attribute marked by an attribute template.

    Parameters
    ----------
    name: str
        a short human-readable name to use when referencing the variable
    headers: list[str]
        sequence of column headers
    template: LinkByUID
        attribute template that identifies the attribute to assign to the variable
    attribute_constraints: list[list[LinkByUID, Bounds]]
        constraints on object attributes in the target object that must be satisfied. Constraints
        are expressed as Bounds.  Attributes are expressed with links. The attribute that the
        variable is being set to may be the target of a constraint as well.
    type_selector: DataObjectTypeSelector
        strategy for selecting data object types to consider when matching, defaults to PREFER_RUN

    """

    name = properties.String('name')
    headers = properties.List(properties.String, 'headers')
    template = properties.Object(LinkByUID, 'template')
    attribute_constraints = properties.Optional(
        properties.List(
            properties.SpecifiedMixedList(
                [properties.Object(LinkByUID), properties.Object(BaseBounds)]
            )
        ), 'attribute_constraints')
    type_selector = properties.Enumeration(DataObjectTypeSelector, "type_selector")
    typ = properties.String('type', default="attribute_by_template", deserializable=False)

    def _attrs(self) -> List[str]:
        return ["name", "headers", "template", "attribute_constraints", "type_selector", "typ"]

    def __init__(self, *,
                 name: str,
                 headers: List[str],
                 template: LinkByUID,
                 attribute_constraints: Optional[List[List[Union[LinkByUID, BaseBounds]]]] = None,
                 type_selector: DataObjectTypeSelector = DataObjectTypeSelector.PREFER_RUN):
        self.name = name
        self.headers = headers
        self.template = template
        self.attribute_constraints = attribute_constraints
        self.type_selector = type_selector


class AttributeByTemplateAfterProcessTemplate(
        Serializable['AttributeByTemplateAfterProcessTemplate'], Variable):
    """[ALPHA] Attribute of an object marked by an attribute template and a parent process template.

    Parameters
    ---------
    name: str
        a short human-readable name to use when referencing the variable
    headers: list[str]
        sequence of column headers
    attribute_template: LinkByUID
        attribute template that identifies the attribute to assign to the variable
    process_template: LinkByUID
        process template that identifies the originating process
    attribute_constraints: list[list[LinkByUID, Bounds]]
        constraints on object attributes in the target object that must be satisfied. Constraints
        are expressed as Bounds.  Attributes are expressed with links. The attribute that the
        variable is being set to may be the target of a constraint as well.
    type_selector: DataObjectTypeSelector
        strategy for selecting data object types to consider when matching, defaults to PREFER_RUN

    """

    name = properties.String('name')
    headers = properties.List(properties.String, 'headers')
    attribute_template = properties.Object(LinkByUID, 'attribute_template')
    process_template = properties.Object(LinkByUID, 'process_template')
    attribute_constraints = properties.Optional(
        properties.List(
            properties.SpecifiedMixedList(
                [properties.Object(LinkByUID), properties.Object(BaseBounds)]
            )
        ), 'attribute_constraints')
    type_selector = properties.Enumeration(DataObjectTypeSelector, "type_selector")
    typ = properties.String('type', default="attribute_after_process", deserializable=False)

    def _attrs(self) -> List[str]:
        return ["name", "headers", "attribute_template", "process_template",
                "attribute_constraints", "type_selector", "typ"]

    def __init__(self, *,
                 name: str,
                 headers: List[str],
                 attribute_template: LinkByUID,
                 process_template: LinkByUID,
                 attribute_constraints: Optional[List[List[Union[LinkByUID, BaseBounds]]]] = None,
                 type_selector: DataObjectTypeSelector = DataObjectTypeSelector.PREFER_RUN):
        self.name = name
        self.headers = headers
        self.attribute_template = attribute_template
        self.process_template = process_template
        self.attribute_constraints = attribute_constraints
        self.type_selector = type_selector


class AttributeByTemplateAndObjectTemplate(
        Serializable['AttributeByTemplateAndObjectTemplate'], Variable):
    """[ALPHA] Attribute marked by an attribute template and an object template.

    For example, one property may be measured by two different measurement techniques.  In this
    case, that property would have the same attribute template.  Filtering by measurement
    templates, which identify the measurement techniques, disambiguates the technique used to
    measure that otherwise ambiguous property.

    Parameters
    ---------
    name: str
        a short human-readable name to use when referencing the variable
    headers: list[str]
        sequence of column headers
    attribute_template: LinkByUID
        attribute template that identifies the attribute to assign to the variable
    object_template: LinkByUID
        template that identifies the associated object
    attribute_constraints: list[list[LinkByUID, Bounds]]
        constraints on object attributes in the target object that must be satisfied. Constraints
        are expressed as Bounds.  Attributes are expressed with links. The attribute that the
        variable is being set to may be the target of a constraint as well.
    type_selector: DataObjectTypeSelector
        strategy for selecting data object types to consider when matching, defaults to PREFER_RUN

    """

    name = properties.String('name')
    headers = properties.List(properties.String, 'headers')
    attribute_template = properties.Object(LinkByUID, 'attribute_template')
    object_template = properties.Object(LinkByUID, 'object_template')
    attribute_constraints = properties.Optional(
        properties.List(
            properties.SpecifiedMixedList(
                [properties.Object(LinkByUID), properties.Object(BaseBounds)]
            )
        ), 'attribute_constraints')
    type_selector = properties.Enumeration(DataObjectTypeSelector, "type_selector")
    typ = properties.String('type', default="attribute_by_object", deserializable=False)

    def _attrs(self) -> List[str]:
        return ["name", "headers", "attribute_template", "object_template",
                "attribute_constraints", "type_selector", "typ"]

    def __init__(self, *,
                 name: str,
                 headers: List[str],
                 attribute_template: LinkByUID,
                 object_template: LinkByUID,
                 attribute_constraints: List[List[Union[LinkByUID, BaseBounds]]] = None,
                 type_selector: DataObjectTypeSelector = DataObjectTypeSelector.PREFER_RUN):
        self.name = name
        self.headers = headers
        self.attribute_template = attribute_template
        self.object_template = object_template
        self.attribute_constraints = attribute_constraints
        self.type_selector = type_selector


class IngredientIdentifierByProcessTemplateAndName(
        Serializable['IngredientIdentifierByProcessAndName'], Variable):
    """[ALPHA] Ingredient identifier associated with a process template and a name.

    Parameters
    ---------
    name: str
        a short human-readable name to use when referencing the variable
    headers: list[str]
        sequence of column headers
    process_template: LinkByUID
        process template associated with this ingredient identifier
    ingredient_name: str
        name of ingredient
    scope: str
        scope of the identifier (default: the Citrine scope)
    type_selector: DataObjectTypeSelector
        strategy for selecting data object types to consider when matching, defaults to PREFER_RUN

    """

    name = properties.String('name')
    headers = properties.List(properties.String, 'headers')
    process_template = properties.Object(LinkByUID, 'process_template')
    ingredient_name = properties.String('ingredient_name')
    scope = properties.String('scope')
    type_selector = properties.Enumeration(DataObjectTypeSelector, "type_selector")
    typ = properties.String('type', default="ing_id_by_process_and_name", deserializable=False)

    def _attrs(self) -> List[str]:
        return ["name", "headers", "process_template", "ingredient_name", "scope",
                "type_selector", "typ"]

    def __init__(self, *,
                 name: str,
                 headers: List[str],
                 process_template: LinkByUID,
                 ingredient_name: str,
                 scope: str,
                 type_selector: DataObjectTypeSelector = DataObjectTypeSelector.PREFER_RUN):
        self.name = name
        self.headers = headers
        self.process_template = process_template
        self.ingredient_name = ingredient_name
        self.scope = scope
        self.type_selector = type_selector


class IngredientLabelByProcessAndName(Serializable['IngredientLabelByProcessAndName'], Variable):
    """[ALPHA] Define a boolean variable indicating whether a given label is applied.

    Matches by process template, ingredient name, and the label string to check.

    For example, a label might be "solvent" for the variable "is the ethanol being used as a
    solvent?".  Many such columns would then support the downstream analysis "get the volumetric
    average density of the solvents".

    Parameters
    ---------
    name: str
        a short human-readable name to use when referencing the variable
    headers: list[str]
        sequence of column headers
    process_template: LinkByUID
        process template associated with this ingredient identifier
    ingredient_name: str
        name of ingredient
    label: str
        label to test
    type_selector: DataObjectTypeSelector
        strategy for selecting data object types to consider when matching, defaults to PREFER_RUN

    """

    name = properties.String('name')
    headers = properties.List(properties.String, 'headers')
    process_template = properties.Object(LinkByUID, 'process_template')
    ingredient_name = properties.String('ingredient_name')
    label = properties.String('label')
    type_selector = properties.Enumeration(DataObjectTypeSelector, "type_selector")
    typ = properties.String('type', default="ing_label_by_process_and_name", deserializable=False)

    def _attrs(self) -> List[str]:
        return ["name", "headers", "process_template", "ingredient_name", "label",
                "type_selector", "typ"]

    def __init__(self, *,
                 name: str,
                 headers: List[str],
                 process_template: LinkByUID,
                 ingredient_name: str,
                 label: str,
                 type_selector: DataObjectTypeSelector = DataObjectTypeSelector.PREFER_RUN):
        self.name = name
        self.headers = headers
        self.process_template = process_template
        self.ingredient_name = ingredient_name
        self.label = label
        self.type_selector = type_selector


class IngredientLabelsSetByProcessAndName(
        Serializable['IngredientLabelsSetByProcessAndName'],
        Variable):
    """[ALPHA] Define a variable containing the set of labels on an ingredient.

    Matches by process template and ingredient name, and the label string to check.

    For example, an ingredient might be labeled "solvent", "alcohol" and "VOC".
    The column would then contain that set of strings.

    Parameters
    ---------
    name: str
        a short human-readable name to use when referencing the variable
    headers: list[str]
        sequence of column headers
    process_template: LinkByUID
        process template associated with this ingredient identifier
    ingredient_name: str
        name of ingredient

    """

    name = properties.String('name')
    headers = properties.List(properties.String, 'headers')
    process_template = properties.Object(LinkByUID, 'process_template')
    ingredient_name = properties.String('ingredient_name')
    typ = properties.String('type',
                            default="ing_labels_set_by_process_and_name",
                            deserializable=False)

    def _attrs(self) -> List[str]:
        return ["name", "headers", "process_template", "ingredient_name", "typ"]

    def __init__(self, *,
                 name: str,
                 headers: List[str],
                 process_template: LinkByUID,
                 ingredient_name: str):
        self.name = name
        self.headers = headers
        self.process_template = process_template
        self.ingredient_name = ingredient_name


class IngredientQuantityByProcessAndName(
        Serializable['IngredientQuantityByProcessAndName'], Variable):
    """[ALPHA] Get the quantity of an ingredient associated with a process template and a name.

    Parameters
    ---------
    name: str
        a short human-readable name to use when referencing the variable
    headers: list[str]
        sequence of column headers
    process_template: LinkByUID
        process template associated with this ingredient identifier
    ingredient_name: str
        name of ingredient
    quantity_dimension: IngredientQuantityDimension
        dimension of the ingredient quantity: absolute quantity, number, mass, or volume fraction.
        valid options are defined by
        :class:`~citrine.gemtables.variables.IngredientQuantityDimension`
    type_selector: DataObjectTypeSelector
        strategy for selecting data object types to consider when matching, defaults to PREFER_RUN
    unit: str
        an optional unit: only ingredient quantities that are convertible to this unit will be
        matched. note that this parameter is mandatory when quantity_dimension is
        IngredientQuantityDimension.ABSOLUTE.

    """

    name = properties.String('name')
    headers = properties.List(properties.String, 'headers')
    process_template = properties.Object(LinkByUID, 'process_template')
    ingredient_name = properties.String('ingredient_name')
    quantity_dimension = properties.Enumeration(IngredientQuantityDimension, 'quantity_dimension')
    type_selector = properties.Enumeration(DataObjectTypeSelector, "type_selector")
    typ = properties.String('type', default="ing_quantity_by_process_and_name",
                            deserializable=False)
    unit = properties.Optional(properties.String, "unit")

    def _attrs(self) -> List[str]:
        return ["name", "headers", "process_template", "ingredient_name", "quantity_dimension",
                "type_selector", "typ"]

    def __init__(self, *,
                 name: str,
                 headers: List[str],
                 process_template: LinkByUID,
                 ingredient_name: str,
                 quantity_dimension: IngredientQuantityDimension,
                 type_selector: DataObjectTypeSelector = DataObjectTypeSelector.PREFER_RUN,
                 unit: Optional[str] = None):
        self.name = name
        self.headers = headers
        self.process_template = process_template
        self.ingredient_name = ingredient_name
        self.type_selector = type_selector

        # Cast to make sure the string is valid
        if not isinstance(quantity_dimension, IngredientQuantityDimension):
            quantity_dimension = IngredientQuantityDimension.get_enum(quantity_dimension)
        self.quantity_dimension = quantity_dimension

        if quantity_dimension == IngredientQuantityDimension.ABSOLUTE:
            if unit is None:
                raise ValueError("Absolute Quantity variables require that 'unit' is set")
        else:
            if unit is not None and unit != "":
                raise ValueError("Fractional variables cannot take a 'unit'")
        self.unit = unit


class RootIdentifier(Serializable['RootIdentifier'], Variable):
    """[ALPHA] Get the identifier for the root of the material history, by scope.

    Parameters
    ---------
    name: str
        a short human-readable name to use when referencing the variable
    headers: list[str]
        sequence of column headers
    scope: string
        scope of the identifier (default: the Citrine scope)

    """

    name = properties.String('name')
    headers = properties.List(properties.String, 'headers')
    scope = properties.String('scope')
    typ = properties.String('type', default="root_id", deserializable=False)

    def _attrs(self) -> List[str]:
        return ["name", "headers", "scope", "typ"]

    def __init__(self, *,
                 name: str,
                 headers: List[str],
                 scope: str):
        self.name = name
        self.headers = headers
        self.scope = scope


class AttributeInOutput(Serializable['AttributeInOutput'], Variable):
    """[ALPHA] Attribute marked by an attribute template in the trunk of the history tree.

    The search for an attribute that marks the given attribute template starts at the root
    of the material history tree and proceeds until any of the given process templates are reached.
    Those templates block the search from continuing into their ingredients but do not halt the
    search entirely. This variable definition allows attributes that are present both in output
    and the inputs of a process to be distinguished.

    For example, a material "paint" might be produced by mixing and then resting "pigments" and
    a "base".  The color of the pigments and base could be measured and recorded as attributes
    in addition to the color of the resulting paint.  To define a variable as the color of the
    resulting paint, AttributeInOutput can be used with the mixing process included in the list
    of process templates.  Then, when the platform looks for colors, it won't traverse through
    the mixing process and hit the colors of the pigments and base as well, which would result
    in an ambiguous variable match.

    Unlike "AttributeByTemplateAfterProcess", AttributeInOutput will also match on the color
    attribute of the pigments in the rows that correspond to those pigments.  This way, all the
    colors can be assigned to the same variable and rendered into the same columns in the GEM
    table.

    Parameters
    ---------
    name: str
        a short human-readable name to use when referencing the variable
    headers: list[str]
        sequence of column headers
    attribute_template: LinkByUID
        attribute template that identifies the attribute to assign to the variable
    process_templates: list[LinkByUID]
        process templates that should not be traversed through when searching for a matching
        attribute.  The attribute may be present in these processes but not their ingredients.
    attribute_constraints: Optional[list[list[LinkByUID, Bounds]]]
        constraints on object attributes in the target object that must be satisfied. Constraints
        are expressed as Bounds.  Attributes are expressed with links. The attribute that the
        variable is being set to may be the target of a constraint as well.
    type_selector: DataObjectTypeSelector
        strategy for selecting data object types to consider when matching, defaults to PREFER_RUN

    """

    name = properties.String('name')
    headers = properties.List(properties.String, 'headers')
    attribute_template = properties.Object(LinkByUID, 'attribute_template')
    process_templates = properties.List(properties.Object(LinkByUID), 'process_templates')
    attribute_constraints = properties.Optional(
        properties.List(
            properties.SpecifiedMixedList(
                [properties.Object(LinkByUID), properties.Object(BaseBounds)]
            )
        ), 'attribute_constraints')
    type_selector = properties.Enumeration(DataObjectTypeSelector, "type_selector")
    typ = properties.String('type', default="attribute_in_trunk", deserializable=False)

    def _attrs(self) -> List[str]:
        return ["name", "headers", "attribute_template", "process_templates",
                "attribute_constraints", "type_selector", "typ"]

    def __init__(self, *,
                 name: str,
                 headers: List[str],
                 attribute_template: LinkByUID,
                 process_templates: List[LinkByUID],
                 attribute_constraints: Optional[List[List[Union[LinkByUID, BaseBounds]]]] = None,
                 type_selector: DataObjectTypeSelector = DataObjectTypeSelector.PREFER_RUN):
        self.name = name
        self.headers = headers
        self.attribute_template = attribute_template
        self.process_templates = process_templates
        self.attribute_constraints = attribute_constraints
        self.type_selector = type_selector


class IngredientIdentifierInOutput(Serializable['IngredientIdentifierInOutput'], Variable):
    """[ALPHA] Ingredient quantity in the trunk of a material history tree.

    The search for an ingredient quantity starts at the terminal material and proceeds until
    any of the given process templates are reached. Those templates block the search from
    continuing but are inclusive: a match is extracted if an ingredient with the specified
    ingredient name is found at or before a cutoff.

    This variable definition allows a quantity to be extracted when an ingredient is used
    in multiple processes. As an example, consider a paint formed by mixing red and yellow
    pigments, where the red pigment is formed by mixing yellow and magenta. This variable could be
    used represent the quantity of yellow in both mixing processes (red and the final paint)
    in a single column provided the process templates that mixed red and the final paint
    are included as cutoffs.

    In general, this variable should be preferred over an
    :class:`~citrine.gemtables.variables.IngredientQuantityByProcessTemplateAndName` when
    mixtures are hierarchical (i.e., blends of blends).
    It allows an ingredient with a single name to be used in
    multiple processes without defining additional variables that manifest as additional columns
    in your GEM table, and must be used in place of the former if the same process template is
    used to represent mixing at multiple levels in the material history hierarchy. Going back
    to the previous example, this variable must be used in place of an
    :class:`~citrine.gemtables.variables.IngredientQuantityByProcessTemplateAndName` if the same
    process template was used to represent the process that mixed red and the final paint.
    Using :class:`~citrine.gemtables.variables.IngredientQuantityByProcessTemplateAndName`
    would result in an ambiguous match because yellow would be found twice in the
    material history, once when mixing red and again when mixing the final paint.

    Parameters
    ---------
    name: str
        a short human-readable name to use when referencing the variable
    headers: list[str]
        sequence of column headers
    ingredient_name: str
        Name of the ingredient to search for
    process_templates: list[LinkByUID]
        Process templates halt the search for a matching ingredient name.
        These process templates are inclusive.
        The ingredient may be present in these processes but not after.
    type_selector: DataObjectTypeSelector
        strategy for selecting data object types to consider when matching, defaults to PREFER_RUN

    """

    name = properties.String('name')
    headers = properties.List(properties.String, 'headers')
    ingredient_name = properties.String('ingredient_name')
    process_templates = properties.List(properties.Object(LinkByUID), 'process_templates')
    scope = properties.String('scope')
    type_selector = properties.Enumeration(DataObjectTypeSelector, "type_selector")
    typ = properties.String('type', default="ing_id_in_output", deserializable=False)

    def _attrs(self) -> List[str]:
        return ["name", "headers", "ingredient_name", "process_templates", "scope",
                "type_selector", "typ"]

    def __init__(self, *,
                 name: str,
                 headers: List[str],
                 ingredient_name: str,
                 process_templates: List[LinkByUID],
                 scope: str = CITRINE_SCOPE,
                 type_selector: DataObjectTypeSelector = DataObjectTypeSelector.PREFER_RUN):
        self.name = name
        self.headers = headers
        self.ingredient_name = ingredient_name
        self.process_templates = process_templates
        self.scope = scope
        self.type_selector = type_selector


class IngredientLabelsSetInOutput(Serializable['IngredientLabelsSetInOutput'], Variable):
    """[ALPHA] Define a variable containing the set of labels on an ingredient.

    The search for an ingredient starts at the terminal material and proceeds until
    any of the given process templates are reached. Those templates block the search from
    continuing but are inclusive: a match is extracted if an ingredient with the specified
    ingredient name is found at or before a cutoff.

    This variable definition allows a set of labels to be extracted when an ingredient is used
    in multiple processes. As an example, consider a paint formed by mixing red and yellow
    pigments, where the red pigment is formed by mixing yellow and magenta. This variable could be
    used to represent the quantity of yellow in both mixing processes (red and the final paint)
    in a single column provided the process templates that mixed red and the final paint
    are included as cutoffs.

    In general, this variable should be preferred over an
    :class:`~citrine.gemtables.variables.IngredientLabelSetByProcessTemplateAndName` when
    mixtures are hierarchical (i.e., blends of blends).
    It allows an ingredient with a single name to be used in
    multiple processes without defining additional variables that manifest as additional columns
    in your GEM table, and must be used in place of the former if the same process template is
    used to represent mixing at multiple levels in the material history hierarchy. Going back
    to the previous example, this variable must be used in place of an
    :class:`~citrine.gemtables.variables.IngredientLabelSetByProcessTemplateAndName` if the same
    process template was used to represent the process that mixed red and the final paint.
    Using :class:`~citrine.gemtables.variables.IngredientLabelSetByProcessTemplateAndName`
    would result in an ambiguous match because yellow would be found twice in the
    material history, once when mixing red and again when mixing the final paint.

    For example, an ingredient might be labeled "solvent", "alcohol" and "VOC".
    The column would then contain that set of strings.

    Parameters
    ---------
    name: str
        a short human-readable name to use when referencing the variable
    headers: list[str]
        sequence of column headers
    process_templates: list[LinkByUID]
        process templates that should not be traversed through when searching for a matching
        attribute.  The attribute may be present in these processes but not their ingredients.
    ingredient_name: str
        name of ingredient

    """

    name = properties.String('name')
    headers = properties.List(properties.String, 'headers')
    process_templates = properties.List(properties.Object(LinkByUID), 'process_templates')
    ingredient_name = properties.String('ingredient_name')
    typ = properties.String('type', default="ing_label_set_in_output", deserializable=False)

    def _attrs(self) -> List[str]:
        return ["name", "headers", "process_templates", "ingredient_name", "typ"]

    def __init__(self, *,
                 name: str,
                 headers: List[str],
<<<<<<< HEAD
                 process_templates: List[LinkByUID],  # This should accept multiple process templates?
=======
                 process_templates: List[LinkByUID],
>>>>>>> db8d7720
                 ingredient_name: str):
        self.name = name
        self.headers = headers
        self.process_templates = process_templates
        self.ingredient_name = ingredient_name


class IngredientQuantityInOutput(Serializable['IngredientQuantityInOutput'], Variable):
    """[ALPHA] Ingredient identifier in the trunk of a material history tree.

    The search for an identifier starts at the terminal material and proceeds until any of the
    given process templates are reached. Those templates block the search from continuing but
    are inclusive: a match is extracted if an ingredient with the specified ingredient name
    is found at or before a cutoff.

    This variable definition allows an identifier to be extracted when an ingredient is used
    in multiple processes. As an example, consider a paint formed by mixing red and yellow
    pigments, where the red pigment is formed by mixing yellow and magenta. This variable could be
    used represent yellow in both mixing processes (red and the final paint) in a single column
    provided the process templates that mixed red and the final paint are included as cutoffs.

    In general, this variable should be preferred over an
    :class:`~citrine.gemtables.variables.IngredientIdentifierByProcessTemplateAndName`
    when mixtures are hierarchical (i.e., blends of blends). It allows an ingredient with a
    single name to be used in multiple processes without defining additional variables
    that manifest as additional columns in your table, and must be used in place of the
    former if the same process template is used to represent mixing at multiple levels
    in the material history hierarchy.
    Going back to the previous example, this variable must be used in place of an
    :class:`~citrine.gemtables.variables.IngredientIdentifierByProcessTemplateAndName` if the same
    process template was used to represent the process that mixed red and the final paint.
    Using :class:`~citrine.gemtables.variables.IngredientIdentifierByProcessTemplateAndName`
    would result in an ambiguous match because yellow would be found twice in the material history,
    once when mixing red and again when mixing the final paint.

    Parameters
    ---------
    name: str
        a short human-readable name to use when referencing the variable
    headers: list[str]
        sequence of column headers
    ingredient_name: str
        Name of the ingredient to search for
    quantity_dimension: IngredientQuantityDimension
        dimension of the ingredient quantity: absolute quantity, number, mass, or volume fraction.
        valid options are defined by
        :class:`~citrine.gemtables.variables.IngredientQuantityDimension`
    process_templates: list[LinkByUID]
        Process templates halt the search for a matching ingredient name.
        These process templates are inclusive.
        The ingredient may be present in these processes but not after.
    type_selector: DataObjectTypeSelector
        strategy for selecting data object types to consider when matching, defaults to PREFER_RUN
    unit: str
        an optional unit: only ingredient quantities that are convertible to this unit will be
        matched. note that this parameter is mandatory when quantity_dimension is
        IngredientQuantityDimension.ABSOLUTE.

    """

    name = properties.String('name')
    headers = properties.List(properties.String, 'headers')
    ingredient_name = properties.String('ingredient_name')
    quantity_dimension = properties.Enumeration(IngredientQuantityDimension, 'quantity_dimension')
    process_templates = properties.List(properties.Object(LinkByUID), 'process_templates')
    type_selector = properties.Enumeration(DataObjectTypeSelector, "type_selector")
    unit = properties.Optional(properties.String, "unit")
    typ = properties.String('type', default="ing_quantity_in_output", deserializable=False)

    def _attrs(self) -> List[str]:
        return ["name",
                "headers",
                "ingredient_name",
                "process_templates",
                "type_selector",
                "unit",
                "typ"]

    def __init__(self, *,
                 name: str,
                 headers: List[str],
                 ingredient_name: str,
                 quantity_dimension: IngredientQuantityDimension,
                 process_templates: List[LinkByUID],
                 type_selector: DataObjectTypeSelector = DataObjectTypeSelector.PREFER_RUN,
                 unit: Optional[str] = None):
        self.name = name
        self.headers = headers
        self.ingredient_name = ingredient_name
        self.process_templates = process_templates
        self.type_selector = type_selector

        # Cast to make sure the string is valid
        if not isinstance(quantity_dimension, IngredientQuantityDimension):
            quantity_dimension = IngredientQuantityDimension.get_enum(quantity_dimension)
        self.quantity_dimension = quantity_dimension

        if quantity_dimension == IngredientQuantityDimension.ABSOLUTE:
            if unit is None:
                raise ValueError("Absolute Quantity variables require that 'unit' is set")
        else:
            if unit is not None and unit != "":
                raise ValueError("Fractional variables cannot take a 'unit'")
        self.unit = unit


class XOR(Serializable['XOR'], Variable):
    """[ALPHA] Logical exclusive OR for GEM table variables.

    This variable combines the results of 2 or more variables into a single variable according to
    exclusive OR logic. XOR is defined when exactly one of its inputs is defined. Otherwise it is
    undefined.

    XOR can only operate on inputs with the same output type. For example, you may XOR
    :class:`~citrine.gemtables.variables.RootIdentifier` with
    :class:`~citrine.gemtables.variables.IngredientIdentifierByProcessTemplateAndName`
    because they both produce simple strings, but not with
    :class:`~citrine.gemtables.variables.IngredientQuantityInOutput`
    which produces a real numeric quantity.

    The input variables to XOR need not exist elsewhere in the table config, and the name and
    headers assigned to them have no bearing on how the table is constructed. That they are
    required at all is simply a limitation of the current API.

    Parameters
    ---------
    name: str
        a short human-readable name to use when referencing the variable
    headers: list[str]
        sequence of column headers
    variables: list[Variable]
        set of 2 or more Variables to XOR

    """

    name = properties.String('name')
    headers = properties.List(properties.String, 'headers')
    variables = properties.List(properties.Object(Variable), 'variables')
    typ = properties.String('type', default="xor", deserializable=False)

    def _attrs(self) -> List[str]:
        return ["name", "headers", "variables", "typ"]

    def __init__(self, *, name, headers, variables):
        self.name = name
        self.headers = headers
        self.variables = variables<|MERGE_RESOLUTION|>--- conflicted
+++ resolved
@@ -730,11 +730,7 @@
     def __init__(self, *,
                  name: str,
                  headers: List[str],
-<<<<<<< HEAD
-                 process_templates: List[LinkByUID],  # This should accept multiple process templates?
-=======
                  process_templates: List[LinkByUID],
->>>>>>> db8d7720
                  ingredient_name: str):
         self.name = name
         self.headers = headers
